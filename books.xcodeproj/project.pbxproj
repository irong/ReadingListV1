// !$*UTF8*$!
{
	archiveVersion = 1;
	classes = {
	};
	objectVersion = 46;
	objects = {

/* Begin PBXBuildFile section */
		4905D85E1C135AB500F57B3C /* books.xcdatamodeld in Sources */ = {isa = PBXBuildFile; fileRef = 4905D85C1C135AB500F57B3C /* books.xcdatamodeld */; };
		49097BA81CFB102B001AF1F9 /* FetchedResultsFilterer.swift in Sources */ = {isa = PBXBuildFile; fileRef = 49097BA71CFB102B001AF1F9 /* FetchedResultsFilterer.swift */; };
<<<<<<< HEAD
		49160F5B1E7FC59200168FD0 /* SnapshotHelper.swift in Sources */ = {isa = PBXBuildFile; fileRef = 49160F5A1E7FC59200168FD0 /* SnapshotHelper.swift */; };
		49160F5D1E7FC5D700168FD0 /* books_Snapshot.swift in Sources */ = {isa = PBXBuildFile; fileRef = 49160F5C1E7FC5D700168FD0 /* books_Snapshot.swift */; };
=======
		49160F5F1E809DFE00168FD0 /* ImportExport.swift in Sources */ = {isa = PBXBuildFile; fileRef = 49160F5E1E809DFE00168FD0 /* ImportExport.swift */; };
		49160F611E80A28400168FD0 /* testdata.json in Resources */ = {isa = PBXBuildFile; fileRef = 49160F601E80A28400168FD0 /* testdata.json */; };
>>>>>>> e7b87dd0
		491612A51DCD20FA0086D7E5 /* books_UnitTests.swift in Sources */ = {isa = PBXBuildFile; fileRef = 491612A41DCD20FA0086D7E5 /* books_UnitTests.swift */; };
		491C84281CF5027800894313 /* ReadStateForm.swift in Sources */ = {isa = PBXBuildFile; fileRef = 491C84271CF5027800894313 /* ReadStateForm.swift */; };
		491C842D1CF6268900894313 /* CreateReadState.swift in Sources */ = {isa = PBXBuildFile; fileRef = 491C842C1CF6268900894313 /* CreateReadState.swift */; };
		491C842F1CF6281B00894313 /* EditReadState.swift in Sources */ = {isa = PBXBuildFile; fileRef = 491C842E1CF6281B00894313 /* EditReadState.swift */; };
		491C84331CF630B600894313 /* CreateBook.swift in Sources */ = {isa = PBXBuildFile; fileRef = 491C84321CF630B600894313 /* CreateBook.swift */; };
		491C84351CF6519800894313 /* EditBook.swift in Sources */ = {isa = PBXBuildFile; fileRef = 491C84341CF6519800894313 /* EditBook.swift */; };
		491F14621C02228C0052B355 /* ScanBarcode.swift in Sources */ = {isa = PBXBuildFile; fileRef = 491F14611C02228C0052B355 /* ScanBarcode.swift */; };
		492500781C0B1B0000C149B5 /* BooksStore.swift in Sources */ = {isa = PBXBuildFile; fileRef = 492500771C0B1B0000C149B5 /* BooksStore.swift */; };
		493056431DB1561C0086FDAD /* TableUpdater.swift in Sources */ = {isa = PBXBuildFile; fileRef = 493056421DB1561C0086FDAD /* TableUpdater.swift */; };
		493421FB1DAD7D7500C09A22 /* PreviewingNavigationController.swift in Sources */ = {isa = PBXBuildFile; fileRef = 493421FA1DAD7D7500C09A22 /* PreviewingNavigationController.swift */; };
		4936B5841D2C3A2C00600562 /* AddManually.storyboard in Resources */ = {isa = PBXBuildFile; fileRef = 4936B5831D2C3A2C00600562 /* AddManually.storyboard */; };
		4942348D1E70AFA100CEEB4C /* Main.storyboard in Resources */ = {isa = PBXBuildFile; fileRef = 494234891E70AFA100CEEB4C /* Main.storyboard */; };
		4942348E1E70AFA100CEEB4C /* SearchByText.storyboard in Resources */ = {isa = PBXBuildFile; fileRef = 4942348A1E70AFA100CEEB4C /* SearchByText.storyboard */; };
		4942348F1E70AFA100CEEB4C /* ScanBarcode.storyboard in Resources */ = {isa = PBXBuildFile; fileRef = 4942348B1E70AFA100CEEB4C /* ScanBarcode.storyboard */; };
		494234931E70B24400CEEB4C /* BookDetails.storyboard in Resources */ = {isa = PBXBuildFile; fileRef = 494234921E70B24400CEEB4C /* BookDetails.storyboard */; };
		4943DB761DBB9D92004CAF30 /* Settings.storyboard in Resources */ = {isa = PBXBuildFile; fileRef = 4943DB751DBB9D92004CAF30 /* Settings.storyboard */; };
		4943DB791DBD5104004CAF30 /* Settings.swift in Sources */ = {isa = PBXBuildFile; fileRef = 4943DB781DBD5104004CAF30 /* Settings.swift */; };
		494D96E21E71EDAE00299752 /* GeneralUIAction.swift in Sources */ = {isa = PBXBuildFile; fileRef = 494D96E11E71EDAE00299752 /* GeneralUIAction.swift */; };
		494D96E41E759D8900299752 /* AttributionsViewController.swift in Sources */ = {isa = PBXBuildFile; fileRef = 494D96E31E759D8900299752 /* AttributionsViewController.swift */; };
		494D96E61E75A42700299752 /* AboutViewController.swift in Sources */ = {isa = PBXBuildFile; fileRef = 494D96E51E75A42700299752 /* AboutViewController.swift */; };
		495879651BF7E76200000131 /* CoreDataStack.swift in Sources */ = {isa = PBXBuildFile; fileRef = 495879641BF7E76200000131 /* CoreDataStack.swift */; };
		495C5D101BF1404D00E00C07 /* AppDelegate.swift in Sources */ = {isa = PBXBuildFile; fileRef = 495C5D0F1BF1404D00E00C07 /* AppDelegate.swift */; };
		495C5D171BF1404D00E00C07 /* Assets.xcassets in Resources */ = {isa = PBXBuildFile; fileRef = 495C5D161BF1404D00E00C07 /* Assets.xcassets */; };
		495C5D3F1BF1412600E00C07 /* BookTable.swift in Sources */ = {isa = PBXBuildFile; fileRef = 495C5D3E1BF1412600E00C07 /* BookTable.swift */; };
		495C5D411BF1423900E00C07 /* Book.swift in Sources */ = {isa = PBXBuildFile; fileRef = 495C5D401BF1423900E00C07 /* Book.swift */; };
		495C5D431BF14BEB00E00C07 /* BookDetails.swift in Sources */ = {isa = PBXBuildFile; fileRef = 495C5D421BF14BEB00E00C07 /* BookDetails.swift */; };
		495FDC2E1CF8C676006DCF2E /* Extensions.swift in Sources */ = {isa = PBXBuildFile; fileRef = 495FDC2D1CF8C676006DCF2E /* Extensions.swift */; };
		4962700C1DBF83840009CC3C /* books_UITests.swift in Sources */ = {isa = PBXBuildFile; fileRef = 4962700B1DBF83840009CC3C /* books_UITests.swift */; };
		4968A2B21CB3E0BF00CBF3F0 /* LaunchScreen.storyboard in Resources */ = {isa = PBXBuildFile; fileRef = 4968A2B11CB3E0BF00CBF3F0 /* LaunchScreen.storyboard */; };
		49812BB41CA95F0600A49EBA /* BookPredicate.swift in Sources */ = {isa = PBXBuildFile; fileRef = 49812BB31CA95F0600A49EBA /* BookPredicate.swift */; };
		498B4D4D1CB1AB7A00C5F38B /* SplitViewController.swift in Sources */ = {isa = PBXBuildFile; fileRef = 498B4D4C1CB1AB7A00C5F38B /* SplitViewController.swift */; };
		499470681DB40D22008CB06E /* TabbedViewController.swift in Sources */ = {isa = PBXBuildFile; fileRef = 499470671DB40D22008CB06E /* TabbedViewController.swift */; };
		4994706A1DB42067008CB06E /* ReadingTable.swift in Sources */ = {isa = PBXBuildFile; fileRef = 499470691DB42067008CB06E /* ReadingTable.swift */; };
		4994706C1DB421A2008CB06E /* FinishedTable.swift in Sources */ = {isa = PBXBuildFile; fileRef = 4994706B1DB421A2008CB06E /* FinishedTable.swift */; };
		49BDCC631CD2A00F00F20AAE /* BookMetadataForm.swift in Sources */ = {isa = PBXBuildFile; fileRef = 49BDCC621CD2A00F00F20AAE /* BookMetadataForm.swift */; };
		49BDCC6C1CD6120400F20AAE /* NavWithReadState.swift in Sources */ = {isa = PBXBuildFile; fileRef = 49BDCC6B1CD6120400F20AAE /* NavWithReadState.swift */; };
		49C5339F1DB281A10043E50E /* BookPredicateBuilder.swift in Sources */ = {isa = PBXBuildFile; fileRef = 49C5339E1DB281A10043E50E /* BookPredicateBuilder.swift */; };
		49D93AA51CAB16F800AE6611 /* CoreSpotlightStack.swift in Sources */ = {isa = PBXBuildFile; fileRef = 49D93AA41CAB16F800AE6611 /* CoreSpotlightStack.swift */; };
		49E95D0F1DD7D9EC00C215F8 /* GoogleBooksAPI.swift in Sources */ = {isa = PBXBuildFile; fileRef = 49E95D0E1DD7D9EC00C215F8 /* GoogleBooksAPI.swift */; };
		49FE2ED51D6F675D00F04239 /* SearchByText.swift in Sources */ = {isa = PBXBuildFile; fileRef = 49FE2ED41D6F675D00F04239 /* SearchByText.swift */; };
		7708F3CDFF22D3CFDB52BEAD /* Pods_books_UITests.framework in Frameworks */ = {isa = PBXBuildFile; fileRef = 8992DFD9484D235BEDF65D56 /* Pods_books_UITests.framework */; };
		E1FF6CADECF836FE7A0C7174 /* Pods_books_UnitTests.framework in Frameworks */ = {isa = PBXBuildFile; fileRef = 297D92A68CB2906FDBD31ED9 /* Pods_books_UnitTests.framework */; };
		F5FAE95DE22A904B943E8BA0 /* Pods_books.framework in Frameworks */ = {isa = PBXBuildFile; fileRef = FF1F137EBE03B0AF2010A72D /* Pods_books.framework */; };
/* End PBXBuildFile section */

/* Begin PBXContainerItemProxy section */
		491612A71DCD20FA0086D7E5 /* PBXContainerItemProxy */ = {
			isa = PBXContainerItemProxy;
			containerPortal = 495C5D041BF1404D00E00C07 /* Project object */;
			proxyType = 1;
			remoteGlobalIDString = 495C5D0B1BF1404D00E00C07;
			remoteInfo = books;
		};
		4962700E1DBF83840009CC3C /* PBXContainerItemProxy */ = {
			isa = PBXContainerItemProxy;
			containerPortal = 495C5D041BF1404D00E00C07 /* Project object */;
			proxyType = 1;
			remoteGlobalIDString = 495C5D0B1BF1404D00E00C07;
			remoteInfo = books;
		};
/* End PBXContainerItemProxy section */

/* Begin PBXFileReference section */
		297D92A68CB2906FDBD31ED9 /* Pods_books_UnitTests.framework */ = {isa = PBXFileReference; explicitFileType = wrapper.framework; includeInIndex = 0; path = Pods_books_UnitTests.framework; sourceTree = BUILT_PRODUCTS_DIR; };
		3AC962F935D7BE333849CA18 /* Pods-books_UnitTests.debug.xcconfig */ = {isa = PBXFileReference; includeInIndex = 1; lastKnownFileType = text.xcconfig; name = "Pods-books_UnitTests.debug.xcconfig"; path = "Pods/Target Support Files/Pods-books_UnitTests/Pods-books_UnitTests.debug.xcconfig"; sourceTree = "<group>"; };
		4905D85D1C135AB500F57B3C /* books.xcdatamodel */ = {isa = PBXFileReference; lastKnownFileType = wrapper.xcdatamodel; path = books.xcdatamodel; sourceTree = "<group>"; };
		49097BA71CFB102B001AF1F9 /* FetchedResultsFilterer.swift */ = {isa = PBXFileReference; fileEncoding = 4; lastKnownFileType = sourcecode.swift; path = FetchedResultsFilterer.swift; sourceTree = "<group>"; };
<<<<<<< HEAD
		49160F5A1E7FC59200168FD0 /* SnapshotHelper.swift */ = {isa = PBXFileReference; fileEncoding = 4; lastKnownFileType = sourcecode.swift; path = SnapshotHelper.swift; sourceTree = "<group>"; };
		49160F5C1E7FC5D700168FD0 /* books_Snapshot.swift */ = {isa = PBXFileReference; fileEncoding = 4; lastKnownFileType = sourcecode.swift; path = books_Snapshot.swift; sourceTree = "<group>"; };
=======
		49160F5E1E809DFE00168FD0 /* ImportExport.swift */ = {isa = PBXFileReference; fileEncoding = 4; lastKnownFileType = sourcecode.swift; path = ImportExport.swift; sourceTree = "<group>"; };
		49160F601E80A28400168FD0 /* testdata.json */ = {isa = PBXFileReference; fileEncoding = 4; lastKnownFileType = text.json; path = testdata.json; sourceTree = "<group>"; };
>>>>>>> e7b87dd0
		491612A21DCD20FA0086D7E5 /* books_UnitTests.xctest */ = {isa = PBXFileReference; explicitFileType = wrapper.cfbundle; includeInIndex = 0; path = books_UnitTests.xctest; sourceTree = BUILT_PRODUCTS_DIR; };
		491612A41DCD20FA0086D7E5 /* books_UnitTests.swift */ = {isa = PBXFileReference; lastKnownFileType = sourcecode.swift; path = books_UnitTests.swift; sourceTree = "<group>"; };
		491612A61DCD20FA0086D7E5 /* Info.plist */ = {isa = PBXFileReference; lastKnownFileType = text.plist.xml; path = Info.plist; sourceTree = "<group>"; };
		491C84271CF5027800894313 /* ReadStateForm.swift */ = {isa = PBXFileReference; fileEncoding = 4; lastKnownFileType = sourcecode.swift; path = ReadStateForm.swift; sourceTree = "<group>"; };
		491C842C1CF6268900894313 /* CreateReadState.swift */ = {isa = PBXFileReference; fileEncoding = 4; lastKnownFileType = sourcecode.swift; path = CreateReadState.swift; sourceTree = "<group>"; };
		491C842E1CF6281B00894313 /* EditReadState.swift */ = {isa = PBXFileReference; fileEncoding = 4; lastKnownFileType = sourcecode.swift; path = EditReadState.swift; sourceTree = "<group>"; };
		491C84321CF630B600894313 /* CreateBook.swift */ = {isa = PBXFileReference; fileEncoding = 4; lastKnownFileType = sourcecode.swift; path = CreateBook.swift; sourceTree = "<group>"; };
		491C84341CF6519800894313 /* EditBook.swift */ = {isa = PBXFileReference; fileEncoding = 4; lastKnownFileType = sourcecode.swift; path = EditBook.swift; sourceTree = "<group>"; };
		491F14611C02228C0052B355 /* ScanBarcode.swift */ = {isa = PBXFileReference; fileEncoding = 4; lastKnownFileType = sourcecode.swift; path = ScanBarcode.swift; sourceTree = "<group>"; };
		492500771C0B1B0000C149B5 /* BooksStore.swift */ = {isa = PBXFileReference; fileEncoding = 4; lastKnownFileType = sourcecode.swift; path = BooksStore.swift; sourceTree = "<group>"; };
		493056421DB1561C0086FDAD /* TableUpdater.swift */ = {isa = PBXFileReference; fileEncoding = 4; lastKnownFileType = sourcecode.swift; path = TableUpdater.swift; sourceTree = "<group>"; };
		493421FA1DAD7D7500C09A22 /* PreviewingNavigationController.swift */ = {isa = PBXFileReference; fileEncoding = 4; lastKnownFileType = sourcecode.swift; path = PreviewingNavigationController.swift; sourceTree = "<group>"; };
		4936B5831D2C3A2C00600562 /* AddManually.storyboard */ = {isa = PBXFileReference; fileEncoding = 4; lastKnownFileType = file.storyboard; path = AddManually.storyboard; sourceTree = "<group>"; };
		494234891E70AFA100CEEB4C /* Main.storyboard */ = {isa = PBXFileReference; fileEncoding = 4; lastKnownFileType = file.storyboard; path = Main.storyboard; sourceTree = "<group>"; };
		4942348A1E70AFA100CEEB4C /* SearchByText.storyboard */ = {isa = PBXFileReference; fileEncoding = 4; lastKnownFileType = file.storyboard; path = SearchByText.storyboard; sourceTree = "<group>"; };
		4942348B1E70AFA100CEEB4C /* ScanBarcode.storyboard */ = {isa = PBXFileReference; fileEncoding = 4; lastKnownFileType = file.storyboard; path = ScanBarcode.storyboard; sourceTree = "<group>"; };
		494234921E70B24400CEEB4C /* BookDetails.storyboard */ = {isa = PBXFileReference; fileEncoding = 4; lastKnownFileType = file.storyboard; path = BookDetails.storyboard; sourceTree = "<group>"; };
		4943DB751DBB9D92004CAF30 /* Settings.storyboard */ = {isa = PBXFileReference; fileEncoding = 4; lastKnownFileType = file.storyboard; path = Settings.storyboard; sourceTree = "<group>"; };
		4943DB781DBD5104004CAF30 /* Settings.swift */ = {isa = PBXFileReference; fileEncoding = 4; lastKnownFileType = sourcecode.swift; path = Settings.swift; sourceTree = "<group>"; };
		494D96E11E71EDAE00299752 /* GeneralUIAction.swift */ = {isa = PBXFileReference; fileEncoding = 4; lastKnownFileType = sourcecode.swift; path = GeneralUIAction.swift; sourceTree = "<group>"; };
		494D96E31E759D8900299752 /* AttributionsViewController.swift */ = {isa = PBXFileReference; fileEncoding = 4; lastKnownFileType = sourcecode.swift; path = AttributionsViewController.swift; sourceTree = "<group>"; };
		494D96E51E75A42700299752 /* AboutViewController.swift */ = {isa = PBXFileReference; fileEncoding = 4; lastKnownFileType = sourcecode.swift; path = AboutViewController.swift; sourceTree = "<group>"; };
		495879641BF7E76200000131 /* CoreDataStack.swift */ = {isa = PBXFileReference; fileEncoding = 4; lastKnownFileType = sourcecode.swift; path = CoreDataStack.swift; sourceTree = "<group>"; };
		495C5D0C1BF1404D00E00C07 /* Reading List.app */ = {isa = PBXFileReference; explicitFileType = wrapper.application; includeInIndex = 0; path = "Reading List.app"; sourceTree = BUILT_PRODUCTS_DIR; };
		495C5D0F1BF1404D00E00C07 /* AppDelegate.swift */ = {isa = PBXFileReference; lastKnownFileType = sourcecode.swift; path = AppDelegate.swift; sourceTree = "<group>"; };
		495C5D161BF1404D00E00C07 /* Assets.xcassets */ = {isa = PBXFileReference; lastKnownFileType = folder.assetcatalog; path = Assets.xcassets; sourceTree = "<group>"; };
		495C5D1B1BF1404D00E00C07 /* Info.plist */ = {isa = PBXFileReference; lastKnownFileType = text.plist.xml; path = Info.plist; sourceTree = "<group>"; };
		495C5D3E1BF1412600E00C07 /* BookTable.swift */ = {isa = PBXFileReference; fileEncoding = 4; lastKnownFileType = sourcecode.swift; path = BookTable.swift; sourceTree = "<group>"; };
		495C5D401BF1423900E00C07 /* Book.swift */ = {isa = PBXFileReference; fileEncoding = 4; lastKnownFileType = sourcecode.swift; path = Book.swift; sourceTree = "<group>"; };
		495C5D421BF14BEB00E00C07 /* BookDetails.swift */ = {isa = PBXFileReference; fileEncoding = 4; lastKnownFileType = sourcecode.swift; path = BookDetails.swift; sourceTree = "<group>"; };
		495FDC2D1CF8C676006DCF2E /* Extensions.swift */ = {isa = PBXFileReference; fileEncoding = 4; lastKnownFileType = sourcecode.swift; path = Extensions.swift; sourceTree = "<group>"; };
		496270091DBF83840009CC3C /* books_UITests.xctest */ = {isa = PBXFileReference; explicitFileType = wrapper.cfbundle; includeInIndex = 0; path = books_UITests.xctest; sourceTree = BUILT_PRODUCTS_DIR; };
		4962700B1DBF83840009CC3C /* books_UITests.swift */ = {isa = PBXFileReference; lastKnownFileType = sourcecode.swift; path = books_UITests.swift; sourceTree = "<group>"; };
		4962700D1DBF83840009CC3C /* Info.plist */ = {isa = PBXFileReference; lastKnownFileType = text.plist.xml; path = Info.plist; sourceTree = "<group>"; };
		4968A2B11CB3E0BF00CBF3F0 /* LaunchScreen.storyboard */ = {isa = PBXFileReference; fileEncoding = 4; lastKnownFileType = file.storyboard; path = LaunchScreen.storyboard; sourceTree = "<group>"; };
		49812BB31CA95F0600A49EBA /* BookPredicate.swift */ = {isa = PBXFileReference; fileEncoding = 4; lastKnownFileType = sourcecode.swift; path = BookPredicate.swift; sourceTree = "<group>"; };
		498B4D4C1CB1AB7A00C5F38B /* SplitViewController.swift */ = {isa = PBXFileReference; fileEncoding = 4; lastKnownFileType = sourcecode.swift; path = SplitViewController.swift; sourceTree = "<group>"; };
		499470671DB40D22008CB06E /* TabbedViewController.swift */ = {isa = PBXFileReference; fileEncoding = 4; lastKnownFileType = sourcecode.swift; path = TabbedViewController.swift; sourceTree = "<group>"; };
		499470691DB42067008CB06E /* ReadingTable.swift */ = {isa = PBXFileReference; fileEncoding = 4; lastKnownFileType = sourcecode.swift; path = ReadingTable.swift; sourceTree = "<group>"; };
		4994706B1DB421A2008CB06E /* FinishedTable.swift */ = {isa = PBXFileReference; fileEncoding = 4; lastKnownFileType = sourcecode.swift; path = FinishedTable.swift; sourceTree = "<group>"; };
		49BDCC621CD2A00F00F20AAE /* BookMetadataForm.swift */ = {isa = PBXFileReference; fileEncoding = 4; lastKnownFileType = sourcecode.swift; path = BookMetadataForm.swift; sourceTree = "<group>"; };
		49BDCC6B1CD6120400F20AAE /* NavWithReadState.swift */ = {isa = PBXFileReference; fileEncoding = 4; lastKnownFileType = sourcecode.swift; path = NavWithReadState.swift; sourceTree = "<group>"; };
		49C5339E1DB281A10043E50E /* BookPredicateBuilder.swift */ = {isa = PBXFileReference; fileEncoding = 4; lastKnownFileType = sourcecode.swift; path = BookPredicateBuilder.swift; sourceTree = "<group>"; };
		49D93AA41CAB16F800AE6611 /* CoreSpotlightStack.swift */ = {isa = PBXFileReference; fileEncoding = 4; lastKnownFileType = sourcecode.swift; path = CoreSpotlightStack.swift; sourceTree = "<group>"; };
		49E0C8931CA4945700703A9A /* NotificationCenter.framework */ = {isa = PBXFileReference; lastKnownFileType = wrapper.framework; name = NotificationCenter.framework; path = System/Library/Frameworks/NotificationCenter.framework; sourceTree = SDKROOT; };
		49E95D0E1DD7D9EC00C215F8 /* GoogleBooksAPI.swift */ = {isa = PBXFileReference; fileEncoding = 4; lastKnownFileType = sourcecode.swift; path = GoogleBooksAPI.swift; sourceTree = "<group>"; };
		49FE2ED41D6F675D00F04239 /* SearchByText.swift */ = {isa = PBXFileReference; fileEncoding = 4; lastKnownFileType = sourcecode.swift; path = SearchByText.swift; sourceTree = "<group>"; };
		76A2E2AAC7E93BC8BDDE2157 /* Pods-books.debug.xcconfig */ = {isa = PBXFileReference; includeInIndex = 1; lastKnownFileType = text.xcconfig; name = "Pods-books.debug.xcconfig"; path = "Pods/Target Support Files/Pods-books/Pods-books.debug.xcconfig"; sourceTree = "<group>"; };
		8992DFD9484D235BEDF65D56 /* Pods_books_UITests.framework */ = {isa = PBXFileReference; explicitFileType = wrapper.framework; includeInIndex = 0; path = Pods_books_UITests.framework; sourceTree = BUILT_PRODUCTS_DIR; };
		8F0450AE46AC03B9F0A4C8A2 /* Pods-books_UnitTests.release.xcconfig */ = {isa = PBXFileReference; includeInIndex = 1; lastKnownFileType = text.xcconfig; name = "Pods-books_UnitTests.release.xcconfig"; path = "Pods/Target Support Files/Pods-books_UnitTests/Pods-books_UnitTests.release.xcconfig"; sourceTree = "<group>"; };
		BCE0CE831B8E4C2F1ABC627E /* Pods-books.release.xcconfig */ = {isa = PBXFileReference; includeInIndex = 1; lastKnownFileType = text.xcconfig; name = "Pods-books.release.xcconfig"; path = "Pods/Target Support Files/Pods-books/Pods-books.release.xcconfig"; sourceTree = "<group>"; };
		CA790257D577813E154327C8 /* Pods-books_UITests.debug.xcconfig */ = {isa = PBXFileReference; includeInIndex = 1; lastKnownFileType = text.xcconfig; name = "Pods-books_UITests.debug.xcconfig"; path = "Pods/Target Support Files/Pods-books_UITests/Pods-books_UITests.debug.xcconfig"; sourceTree = "<group>"; };
		F48A37D8CCA34E30B86801E4 /* Pods-books_UITests.release.xcconfig */ = {isa = PBXFileReference; includeInIndex = 1; lastKnownFileType = text.xcconfig; name = "Pods-books_UITests.release.xcconfig"; path = "Pods/Target Support Files/Pods-books_UITests/Pods-books_UITests.release.xcconfig"; sourceTree = "<group>"; };
		FF1F137EBE03B0AF2010A72D /* Pods_books.framework */ = {isa = PBXFileReference; explicitFileType = wrapper.framework; includeInIndex = 0; path = Pods_books.framework; sourceTree = BUILT_PRODUCTS_DIR; };
/* End PBXFileReference section */

/* Begin PBXFrameworksBuildPhase section */
		4916129F1DCD20FA0086D7E5 /* Frameworks */ = {
			isa = PBXFrameworksBuildPhase;
			buildActionMask = 2147483647;
			files = (
				E1FF6CADECF836FE7A0C7174 /* Pods_books_UnitTests.framework in Frameworks */,
			);
			runOnlyForDeploymentPostprocessing = 0;
		};
		495C5D091BF1404D00E00C07 /* Frameworks */ = {
			isa = PBXFrameworksBuildPhase;
			buildActionMask = 2147483647;
			files = (
				F5FAE95DE22A904B943E8BA0 /* Pods_books.framework in Frameworks */,
			);
			runOnlyForDeploymentPostprocessing = 0;
		};
		496270061DBF83840009CC3C /* Frameworks */ = {
			isa = PBXFrameworksBuildPhase;
			buildActionMask = 2147483647;
			files = (
				7708F3CDFF22D3CFDB52BEAD /* Pods_books_UITests.framework in Frameworks */,
			);
			runOnlyForDeploymentPostprocessing = 0;
		};
/* End PBXFrameworksBuildPhase section */

/* Begin PBXGroup section */
		14655047BD58646296558121 /* Pods */ = {
			isa = PBXGroup;
			children = (
				76A2E2AAC7E93BC8BDDE2157 /* Pods-books.debug.xcconfig */,
				BCE0CE831B8E4C2F1ABC627E /* Pods-books.release.xcconfig */,
				CA790257D577813E154327C8 /* Pods-books_UITests.debug.xcconfig */,
				F48A37D8CCA34E30B86801E4 /* Pods-books_UITests.release.xcconfig */,
				3AC962F935D7BE333849CA18 /* Pods-books_UnitTests.debug.xcconfig */,
				8F0450AE46AC03B9F0A4C8A2 /* Pods-books_UnitTests.release.xcconfig */,
			);
			name = Pods;
			sourceTree = "<group>";
		};
		241740D919B869177546F852 /* Frameworks */ = {
			isa = PBXGroup;
			children = (
				49E0C8931CA4945700703A9A /* NotificationCenter.framework */,
				FF1F137EBE03B0AF2010A72D /* Pods_books.framework */,
				8992DFD9484D235BEDF65D56 /* Pods_books_UITests.framework */,
				297D92A68CB2906FDBD31ED9 /* Pods_books_UnitTests.framework */,
			);
			name = Frameworks;
			sourceTree = "<group>";
		};
		491612A31DCD20FA0086D7E5 /* books_UnitTests */ = {
			isa = PBXGroup;
			children = (
				491612A61DCD20FA0086D7E5 /* Info.plist */,
				491612A41DCD20FA0086D7E5 /* books_UnitTests.swift */,
			);
			path = books_UnitTests;
			sourceTree = "<group>";
		};
		491C84301CF6287100894313 /* Edit */ = {
			isa = PBXGroup;
			children = (
				491C84341CF6519800894313 /* EditBook.swift */,
				491C842E1CF6281B00894313 /* EditReadState.swift */,
			);
			path = Edit;
			sourceTree = "<group>";
		};
		491C84311CF6305700894313 /* Common */ = {
			isa = PBXGroup;
			children = (
				49BDCC621CD2A00F00F20AAE /* BookMetadataForm.swift */,
				495C5D3E1BF1412600E00C07 /* BookTable.swift */,
				49BDCC6B1CD6120400F20AAE /* NavWithReadState.swift */,
				493421FA1DAD7D7500C09A22 /* PreviewingNavigationController.swift */,
				491C84271CF5027800894313 /* ReadStateForm.swift */,
			);
			path = Common;
			sourceTree = "<group>";
		};
		4925007A1C0B1CFC00C149B5 /* Data */ = {
			isa = PBXGroup;
			children = (
				49812BB31CA95F0600A49EBA /* BookPredicate.swift */,
				492500771C0B1B0000C149B5 /* BooksStore.swift */,
				495879641BF7E76200000131 /* CoreDataStack.swift */,
				49D93AA41CAB16F800AE6611 /* CoreSpotlightStack.swift */,
				49160F5E1E809DFE00168FD0 /* ImportExport.swift */,
			);
			path = Data;
			sourceTree = "<group>";
		};
		494234911E70B00900CEEB4C /* Storyboards */ = {
			isa = PBXGroup;
			children = (
				4936B5831D2C3A2C00600562 /* AddManually.storyboard */,
				494234921E70B24400CEEB4C /* BookDetails.storyboard */,
				4968A2B11CB3E0BF00CBF3F0 /* LaunchScreen.storyboard */,
				494234891E70AFA100CEEB4C /* Main.storyboard */,
				4942348B1E70AFA100CEEB4C /* ScanBarcode.storyboard */,
				4942348A1E70AFA100CEEB4C /* SearchByText.storyboard */,
				4943DB751DBB9D92004CAF30 /* Settings.storyboard */,
			);
			path = Storyboards;
			sourceTree = "<group>";
		};
		4943DB771DBD4F24004CAF30 /* Settings */ = {
			isa = PBXGroup;
			children = (
				494D96E51E75A42700299752 /* AboutViewController.swift */,
				494D96E31E759D8900299752 /* AttributionsViewController.swift */,
				4943DB781DBD5104004CAF30 /* Settings.swift */,
			);
			path = Settings;
			sourceTree = "<group>";
		};
		495879601BF7E6BC00000131 /* Models */ = {
			isa = PBXGroup;
			children = (
				495C5D401BF1423900E00C07 /* Book.swift */,
				495FDC2D1CF8C676006DCF2E /* Extensions.swift */,
			);
			path = Models;
			sourceTree = "<group>";
		};
		495C5D031BF1404D00E00C07 = {
			isa = PBXGroup;
			children = (
				495C5D0E1BF1404D00E00C07 /* books */,
				4962700A1DBF83840009CC3C /* books_UITests */,
				491612A31DCD20FA0086D7E5 /* books_UnitTests */,
				241740D919B869177546F852 /* Frameworks */,
				14655047BD58646296558121 /* Pods */,
				495C5D0D1BF1404D00E00C07 /* Products */,
			);
			sourceTree = "<group>";
		};
		495C5D0D1BF1404D00E00C07 /* Products */ = {
			isa = PBXGroup;
			children = (
				495C5D0C1BF1404D00E00C07 /* Reading List.app */,
				496270091DBF83840009CC3C /* books_UITests.xctest */,
				491612A21DCD20FA0086D7E5 /* books_UnitTests.xctest */,
			);
			name = Products;
			sourceTree = "<group>";
		};
		495C5D0E1BF1404D00E00C07 /* books */ = {
			isa = PBXGroup;
			children = (
				495EE92B1C175C9A00EBBC6E /* ApiClients */,
				4925007A1C0B1CFC00C149B5 /* Data */,
				495879601BF7E6BC00000131 /* Models */,
				494234911E70B00900CEEB4C /* Storyboards */,
				495C5D441BF14C4B00E00C07 /* ViewControllers */,
				495C5D0F1BF1404D00E00C07 /* AppDelegate.swift */,
				495C5D161BF1404D00E00C07 /* Assets.xcassets */,
				495C5D1B1BF1404D00E00C07 /* Info.plist */,
				4905D85C1C135AB500F57B3C /* books.xcdatamodeld */,
				49160F601E80A28400168FD0 /* testdata.json */,
			);
			path = books;
			sourceTree = "<group>";
		};
		495C5D441BF14C4B00E00C07 /* ViewControllers */ = {
			isa = PBXGroup;
			children = (
				49BDCC6D1CD614E600F20AAE /* AddBook */,
				491C84311CF6305700894313 /* Common */,
				491C84301CF6287100894313 /* Edit */,
				49BDCC6E1CD6173100F20AAE /* Main */,
				4943DB771DBD4F24004CAF30 /* Settings */,
				49C5339D1DB280D80043E50E /* Utilities */,
			);
			path = ViewControllers;
			sourceTree = "<group>";
		};
		495EE92B1C175C9A00EBBC6E /* ApiClients */ = {
			isa = PBXGroup;
			children = (
				49E95D0E1DD7D9EC00C215F8 /* GoogleBooksAPI.swift */,
			);
			path = ApiClients;
			sourceTree = "<group>";
		};
		4962700A1DBF83840009CC3C /* books_UITests */ = {
			isa = PBXGroup;
			children = (
				49160F5A1E7FC59200168FD0 /* SnapshotHelper.swift */,
				4962700D1DBF83840009CC3C /* Info.plist */,
				4962700B1DBF83840009CC3C /* books_UITests.swift */,
				49160F5C1E7FC5D700168FD0 /* books_Snapshot.swift */,
			);
			path = books_UITests;
			sourceTree = "<group>";
		};
		49BDCC6D1CD614E600F20AAE /* AddBook */ = {
			isa = PBXGroup;
			children = (
				491C84321CF630B600894313 /* CreateBook.swift */,
				491C842C1CF6268900894313 /* CreateReadState.swift */,
				491F14611C02228C0052B355 /* ScanBarcode.swift */,
				49FE2ED41D6F675D00F04239 /* SearchByText.swift */,
			);
			path = AddBook;
			sourceTree = "<group>";
		};
		49BDCC6E1CD6173100F20AAE /* Main */ = {
			isa = PBXGroup;
			children = (
				495C5D421BF14BEB00E00C07 /* BookDetails.swift */,
				4994706B1DB421A2008CB06E /* FinishedTable.swift */,
				499470691DB42067008CB06E /* ReadingTable.swift */,
				498B4D4C1CB1AB7A00C5F38B /* SplitViewController.swift */,
				499470671DB40D22008CB06E /* TabbedViewController.swift */,
			);
			path = Main;
			sourceTree = "<group>";
		};
		49C5339D1DB280D80043E50E /* Utilities */ = {
			isa = PBXGroup;
			children = (
				49C5339E1DB281A10043E50E /* BookPredicateBuilder.swift */,
				49097BA71CFB102B001AF1F9 /* FetchedResultsFilterer.swift */,
				494D96E11E71EDAE00299752 /* GeneralUIAction.swift */,
				493056421DB1561C0086FDAD /* TableUpdater.swift */,
			);
			path = Utilities;
			sourceTree = "<group>";
		};
/* End PBXGroup section */

/* Begin PBXNativeTarget section */
		491612A11DCD20FA0086D7E5 /* books_UnitTests */ = {
			isa = PBXNativeTarget;
			buildConfigurationList = 491612A91DCD20FA0086D7E5 /* Build configuration list for PBXNativeTarget "books_UnitTests" */;
			buildPhases = (
				0959DAD542BC91D221771F82 /* [CP] Check Pods Manifest.lock */,
				4916129E1DCD20FA0086D7E5 /* Sources */,
				4916129F1DCD20FA0086D7E5 /* Frameworks */,
				491612A01DCD20FA0086D7E5 /* Resources */,
				BD708C80FC8D5C4F0BD45350 /* [CP] Embed Pods Frameworks */,
				BDE9E42C7635A43DCF7BEB86 /* [CP] Copy Pods Resources */,
			);
			buildRules = (
			);
			dependencies = (
				491612A81DCD20FA0086D7E5 /* PBXTargetDependency */,
			);
			name = books_UnitTests;
			productName = books_UnitTests;
			productReference = 491612A21DCD20FA0086D7E5 /* books_UnitTests.xctest */;
			productType = "com.apple.product-type.bundle.unit-test";
		};
		495C5D0B1BF1404D00E00C07 /* books */ = {
			isa = PBXNativeTarget;
			buildConfigurationList = 495C5D341BF1404D00E00C07 /* Build configuration list for PBXNativeTarget "books" */;
			buildPhases = (
				B2E0720CB7A9216CA8E003A9 /* [CP] Check Pods Manifest.lock */,
				495C5D081BF1404D00E00C07 /* Sources */,
				495C5D091BF1404D00E00C07 /* Frameworks */,
				495C5D0A1BF1404D00E00C07 /* Resources */,
				0D8E30982D54AB308B0C0608 /* [CP] Embed Pods Frameworks */,
				F60DDB1727D6F85A9BA8603E /* [CP] Copy Pods Resources */,
			);
			buildRules = (
			);
			dependencies = (
			);
			name = books;
			productName = books;
			productReference = 495C5D0C1BF1404D00E00C07 /* Reading List.app */;
			productType = "com.apple.product-type.application";
		};
		496270081DBF83840009CC3C /* books_UITests */ = {
			isa = PBXNativeTarget;
			buildConfigurationList = 496270121DBF83840009CC3C /* Build configuration list for PBXNativeTarget "books_UITests" */;
			buildPhases = (
				5DBB0D8ED8F93BE2573E2B21 /* [CP] Check Pods Manifest.lock */,
				496270051DBF83840009CC3C /* Sources */,
				496270061DBF83840009CC3C /* Frameworks */,
				496270071DBF83840009CC3C /* Resources */,
				39AA0FE1214436137B99BF81 /* [CP] Embed Pods Frameworks */,
				2E9DEC1BEF352F1D1DDD2DD6 /* [CP] Copy Pods Resources */,
			);
			buildRules = (
			);
			dependencies = (
				4962700F1DBF83840009CC3C /* PBXTargetDependency */,
			);
			name = books_UITests;
			productName = books_UITests;
			productReference = 496270091DBF83840009CC3C /* books_UITests.xctest */;
			productType = "com.apple.product-type.bundle.ui-testing";
		};
/* End PBXNativeTarget section */

/* Begin PBXProject section */
		495C5D041BF1404D00E00C07 /* Project object */ = {
			isa = PBXProject;
			attributes = {
				LastSwiftUpdateCheck = 0810;
				LastUpgradeCheck = 0810;
				ORGANIZATIONNAME = "Andrew Bennet";
				TargetAttributes = {
					491612A11DCD20FA0086D7E5 = {
						CreatedOnToolsVersion = 8.1;
						DevelopmentTeam = YPDEV2E775;
						ProvisioningStyle = Automatic;
						TestTargetID = 495C5D0B1BF1404D00E00C07;
					};
					495C5D0B1BF1404D00E00C07 = {
						CreatedOnToolsVersion = 7.1;
						DevelopmentTeam = YPDEV2E775;
						LastSwiftMigration = 0800;
						ProvisioningStyle = Automatic;
					};
					496270081DBF83840009CC3C = {
						CreatedOnToolsVersion = 8.0;
						DevelopmentTeam = YPDEV2E775;
						ProvisioningStyle = Automatic;
						TestTargetID = 495C5D0B1BF1404D00E00C07;
					};
				};
			};
			buildConfigurationList = 495C5D071BF1404D00E00C07 /* Build configuration list for PBXProject "books" */;
			compatibilityVersion = "Xcode 3.2";
			developmentRegion = English;
			hasScannedForEncodings = 0;
			knownRegions = (
				en,
				Base,
			);
			mainGroup = 495C5D031BF1404D00E00C07;
			productRefGroup = 495C5D0D1BF1404D00E00C07 /* Products */;
			projectDirPath = "";
			projectRoot = "";
			targets = (
				495C5D0B1BF1404D00E00C07 /* books */,
				496270081DBF83840009CC3C /* books_UITests */,
				491612A11DCD20FA0086D7E5 /* books_UnitTests */,
			);
		};
/* End PBXProject section */

/* Begin PBXResourcesBuildPhase section */
		491612A01DCD20FA0086D7E5 /* Resources */ = {
			isa = PBXResourcesBuildPhase;
			buildActionMask = 2147483647;
			files = (
			);
			runOnlyForDeploymentPostprocessing = 0;
		};
		495C5D0A1BF1404D00E00C07 /* Resources */ = {
			isa = PBXResourcesBuildPhase;
			buildActionMask = 2147483647;
			files = (
				495C5D171BF1404D00E00C07 /* Assets.xcassets in Resources */,
				4942348E1E70AFA100CEEB4C /* SearchByText.storyboard in Resources */,
				4942348F1E70AFA100CEEB4C /* ScanBarcode.storyboard in Resources */,
				494234931E70B24400CEEB4C /* BookDetails.storyboard in Resources */,
				4943DB761DBB9D92004CAF30 /* Settings.storyboard in Resources */,
				49160F611E80A28400168FD0 /* testdata.json in Resources */,
				4942348D1E70AFA100CEEB4C /* Main.storyboard in Resources */,
				4936B5841D2C3A2C00600562 /* AddManually.storyboard in Resources */,
				4968A2B21CB3E0BF00CBF3F0 /* LaunchScreen.storyboard in Resources */,
			);
			runOnlyForDeploymentPostprocessing = 0;
		};
		496270071DBF83840009CC3C /* Resources */ = {
			isa = PBXResourcesBuildPhase;
			buildActionMask = 2147483647;
			files = (
			);
			runOnlyForDeploymentPostprocessing = 0;
		};
/* End PBXResourcesBuildPhase section */

/* Begin PBXShellScriptBuildPhase section */
		0959DAD542BC91D221771F82 /* [CP] Check Pods Manifest.lock */ = {
			isa = PBXShellScriptBuildPhase;
			buildActionMask = 2147483647;
			files = (
			);
			inputPaths = (
			);
			name = "[CP] Check Pods Manifest.lock";
			outputPaths = (
			);
			runOnlyForDeploymentPostprocessing = 0;
			shellPath = /bin/sh;
			shellScript = "diff \"${PODS_ROOT}/../Podfile.lock\" \"${PODS_ROOT}/Manifest.lock\" > /dev/null\nif [ $? != 0 ] ; then\n    # print error to STDERR\n    echo \"error: The sandbox is not in sync with the Podfile.lock. Run 'pod install' or update your CocoaPods installation.\" >&2\n    exit 1\nfi\n";
			showEnvVarsInLog = 0;
		};
		0D8E30982D54AB308B0C0608 /* [CP] Embed Pods Frameworks */ = {
			isa = PBXShellScriptBuildPhase;
			buildActionMask = 2147483647;
			files = (
			);
			inputPaths = (
			);
			name = "[CP] Embed Pods Frameworks";
			outputPaths = (
			);
			runOnlyForDeploymentPostprocessing = 0;
			shellPath = /bin/sh;
			shellScript = "\"${SRCROOT}/Pods/Target Support Files/Pods-books/Pods-books-frameworks.sh\"\n";
			showEnvVarsInLog = 0;
		};
		2E9DEC1BEF352F1D1DDD2DD6 /* [CP] Copy Pods Resources */ = {
			isa = PBXShellScriptBuildPhase;
			buildActionMask = 2147483647;
			files = (
			);
			inputPaths = (
			);
			name = "[CP] Copy Pods Resources";
			outputPaths = (
			);
			runOnlyForDeploymentPostprocessing = 0;
			shellPath = /bin/sh;
			shellScript = "\"${SRCROOT}/Pods/Target Support Files/Pods-books_UITests/Pods-books_UITests-resources.sh\"\n";
			showEnvVarsInLog = 0;
		};
		39AA0FE1214436137B99BF81 /* [CP] Embed Pods Frameworks */ = {
			isa = PBXShellScriptBuildPhase;
			buildActionMask = 2147483647;
			files = (
			);
			inputPaths = (
			);
			name = "[CP] Embed Pods Frameworks";
			outputPaths = (
			);
			runOnlyForDeploymentPostprocessing = 0;
			shellPath = /bin/sh;
			shellScript = "\"${SRCROOT}/Pods/Target Support Files/Pods-books_UITests/Pods-books_UITests-frameworks.sh\"\n";
			showEnvVarsInLog = 0;
		};
		5DBB0D8ED8F93BE2573E2B21 /* [CP] Check Pods Manifest.lock */ = {
			isa = PBXShellScriptBuildPhase;
			buildActionMask = 2147483647;
			files = (
			);
			inputPaths = (
			);
			name = "[CP] Check Pods Manifest.lock";
			outputPaths = (
			);
			runOnlyForDeploymentPostprocessing = 0;
			shellPath = /bin/sh;
			shellScript = "diff \"${PODS_ROOT}/../Podfile.lock\" \"${PODS_ROOT}/Manifest.lock\" > /dev/null\nif [ $? != 0 ] ; then\n    # print error to STDERR\n    echo \"error: The sandbox is not in sync with the Podfile.lock. Run 'pod install' or update your CocoaPods installation.\" >&2\n    exit 1\nfi\n";
			showEnvVarsInLog = 0;
		};
		B2E0720CB7A9216CA8E003A9 /* [CP] Check Pods Manifest.lock */ = {
			isa = PBXShellScriptBuildPhase;
			buildActionMask = 2147483647;
			files = (
			);
			inputPaths = (
			);
			name = "[CP] Check Pods Manifest.lock";
			outputPaths = (
			);
			runOnlyForDeploymentPostprocessing = 0;
			shellPath = /bin/sh;
			shellScript = "diff \"${PODS_ROOT}/../Podfile.lock\" \"${PODS_ROOT}/Manifest.lock\" > /dev/null\nif [ $? != 0 ] ; then\n    # print error to STDERR\n    echo \"error: The sandbox is not in sync with the Podfile.lock. Run 'pod install' or update your CocoaPods installation.\" >&2\n    exit 1\nfi\n";
			showEnvVarsInLog = 0;
		};
		BD708C80FC8D5C4F0BD45350 /* [CP] Embed Pods Frameworks */ = {
			isa = PBXShellScriptBuildPhase;
			buildActionMask = 2147483647;
			files = (
			);
			inputPaths = (
			);
			name = "[CP] Embed Pods Frameworks";
			outputPaths = (
			);
			runOnlyForDeploymentPostprocessing = 0;
			shellPath = /bin/sh;
			shellScript = "\"${SRCROOT}/Pods/Target Support Files/Pods-books_UnitTests/Pods-books_UnitTests-frameworks.sh\"\n";
			showEnvVarsInLog = 0;
		};
		BDE9E42C7635A43DCF7BEB86 /* [CP] Copy Pods Resources */ = {
			isa = PBXShellScriptBuildPhase;
			buildActionMask = 2147483647;
			files = (
			);
			inputPaths = (
			);
			name = "[CP] Copy Pods Resources";
			outputPaths = (
			);
			runOnlyForDeploymentPostprocessing = 0;
			shellPath = /bin/sh;
			shellScript = "\"${SRCROOT}/Pods/Target Support Files/Pods-books_UnitTests/Pods-books_UnitTests-resources.sh\"\n";
			showEnvVarsInLog = 0;
		};
		F60DDB1727D6F85A9BA8603E /* [CP] Copy Pods Resources */ = {
			isa = PBXShellScriptBuildPhase;
			buildActionMask = 2147483647;
			files = (
			);
			inputPaths = (
			);
			name = "[CP] Copy Pods Resources";
			outputPaths = (
			);
			runOnlyForDeploymentPostprocessing = 0;
			shellPath = /bin/sh;
			shellScript = "\"${SRCROOT}/Pods/Target Support Files/Pods-books/Pods-books-resources.sh\"\n";
			showEnvVarsInLog = 0;
		};
/* End PBXShellScriptBuildPhase section */

/* Begin PBXSourcesBuildPhase section */
		4916129E1DCD20FA0086D7E5 /* Sources */ = {
			isa = PBXSourcesBuildPhase;
			buildActionMask = 2147483647;
			files = (
				491612A51DCD20FA0086D7E5 /* books_UnitTests.swift in Sources */,
			);
			runOnlyForDeploymentPostprocessing = 0;
		};
		495C5D081BF1404D00E00C07 /* Sources */ = {
			isa = PBXSourcesBuildPhase;
			buildActionMask = 2147483647;
			files = (
				494D96E41E759D8900299752 /* AttributionsViewController.swift in Sources */,
				4994706C1DB421A2008CB06E /* FinishedTable.swift in Sources */,
				491C84351CF6519800894313 /* EditBook.swift in Sources */,
				49C5339F1DB281A10043E50E /* BookPredicateBuilder.swift in Sources */,
				491C84281CF5027800894313 /* ReadStateForm.swift in Sources */,
				495FDC2E1CF8C676006DCF2E /* Extensions.swift in Sources */,
				49812BB41CA95F0600A49EBA /* BookPredicate.swift in Sources */,
				495C5D3F1BF1412600E00C07 /* BookTable.swift in Sources */,
				4943DB791DBD5104004CAF30 /* Settings.swift in Sources */,
				491C842F1CF6281B00894313 /* EditReadState.swift in Sources */,
				495C5D101BF1404D00E00C07 /* AppDelegate.swift in Sources */,
				491C84331CF630B600894313 /* CreateBook.swift in Sources */,
				49160F5F1E809DFE00168FD0 /* ImportExport.swift in Sources */,
				49BDCC631CD2A00F00F20AAE /* BookMetadataForm.swift in Sources */,
				495C5D431BF14BEB00E00C07 /* BookDetails.swift in Sources */,
				491C842D1CF6268900894313 /* CreateReadState.swift in Sources */,
				492500781C0B1B0000C149B5 /* BooksStore.swift in Sources */,
				49E95D0F1DD7D9EC00C215F8 /* GoogleBooksAPI.swift in Sources */,
				4905D85E1C135AB500F57B3C /* books.xcdatamodeld in Sources */,
				493056431DB1561C0086FDAD /* TableUpdater.swift in Sources */,
				495879651BF7E76200000131 /* CoreDataStack.swift in Sources */,
				499470681DB40D22008CB06E /* TabbedViewController.swift in Sources */,
				49097BA81CFB102B001AF1F9 /* FetchedResultsFilterer.swift in Sources */,
				495C5D411BF1423900E00C07 /* Book.swift in Sources */,
				49D93AA51CAB16F800AE6611 /* CoreSpotlightStack.swift in Sources */,
				494D96E61E75A42700299752 /* AboutViewController.swift in Sources */,
				4994706A1DB42067008CB06E /* ReadingTable.swift in Sources */,
				49FE2ED51D6F675D00F04239 /* SearchByText.swift in Sources */,
				494D96E21E71EDAE00299752 /* GeneralUIAction.swift in Sources */,
				498B4D4D1CB1AB7A00C5F38B /* SplitViewController.swift in Sources */,
				491F14621C02228C0052B355 /* ScanBarcode.swift in Sources */,
				49BDCC6C1CD6120400F20AAE /* NavWithReadState.swift in Sources */,
				493421FB1DAD7D7500C09A22 /* PreviewingNavigationController.swift in Sources */,
			);
			runOnlyForDeploymentPostprocessing = 0;
		};
		496270051DBF83840009CC3C /* Sources */ = {
			isa = PBXSourcesBuildPhase;
			buildActionMask = 2147483647;
			files = (
				4962700C1DBF83840009CC3C /* books_UITests.swift in Sources */,
				49160F5D1E7FC5D700168FD0 /* books_Snapshot.swift in Sources */,
				49160F5B1E7FC59200168FD0 /* SnapshotHelper.swift in Sources */,
			);
			runOnlyForDeploymentPostprocessing = 0;
		};
/* End PBXSourcesBuildPhase section */

/* Begin PBXTargetDependency section */
		491612A81DCD20FA0086D7E5 /* PBXTargetDependency */ = {
			isa = PBXTargetDependency;
			target = 495C5D0B1BF1404D00E00C07 /* books */;
			targetProxy = 491612A71DCD20FA0086D7E5 /* PBXContainerItemProxy */;
		};
		4962700F1DBF83840009CC3C /* PBXTargetDependency */ = {
			isa = PBXTargetDependency;
			target = 495C5D0B1BF1404D00E00C07 /* books */;
			targetProxy = 4962700E1DBF83840009CC3C /* PBXContainerItemProxy */;
		};
/* End PBXTargetDependency section */

/* Begin XCBuildConfiguration section */
		491612AA1DCD20FA0086D7E5 /* Debug */ = {
			isa = XCBuildConfiguration;
			baseConfigurationReference = 3AC962F935D7BE333849CA18 /* Pods-books_UnitTests.debug.xcconfig */;
			buildSettings = {
				BUNDLE_LOADER = "$(TEST_HOST)";
				CLANG_ANALYZER_NONNULL = YES;
				CLANG_WARN_DOCUMENTATION_COMMENTS = YES;
				CLANG_WARN_SUSPICIOUS_MOVES = YES;
				DEVELOPMENT_TEAM = YPDEV2E775;
				INFOPLIST_FILE = books_UnitTests/Info.plist;
				IPHONEOS_DEPLOYMENT_TARGET = 10.1;
				LD_RUNPATH_SEARCH_PATHS = "$(inherited) @executable_path/Frameworks @loader_path/Frameworks";
				PRODUCT_BUNDLE_IDENTIFIER = "com.andrewbennet.books-UnitTests";
				PRODUCT_NAME = "$(TARGET_NAME)";
				SWIFT_ACTIVE_COMPILATION_CONDITIONS = DEBUG;
				SWIFT_VERSION = 3.0;
				TEST_HOST = "$(BUILT_PRODUCTS_DIR)/Reading List.app/Reading List";
			};
			name = Debug;
		};
		491612AB1DCD20FA0086D7E5 /* Release */ = {
			isa = XCBuildConfiguration;
			baseConfigurationReference = 8F0450AE46AC03B9F0A4C8A2 /* Pods-books_UnitTests.release.xcconfig */;
			buildSettings = {
				BUNDLE_LOADER = "$(TEST_HOST)";
				CLANG_ANALYZER_NONNULL = YES;
				CLANG_WARN_DOCUMENTATION_COMMENTS = YES;
				CLANG_WARN_SUSPICIOUS_MOVES = YES;
				DEVELOPMENT_TEAM = YPDEV2E775;
				INFOPLIST_FILE = books_UnitTests/Info.plist;
				IPHONEOS_DEPLOYMENT_TARGET = 10.1;
				LD_RUNPATH_SEARCH_PATHS = "$(inherited) @executable_path/Frameworks @loader_path/Frameworks";
				PRODUCT_BUNDLE_IDENTIFIER = "com.andrewbennet.books-UnitTests";
				PRODUCT_NAME = "$(TARGET_NAME)";
				SWIFT_VERSION = 3.0;
				TEST_HOST = "$(BUILT_PRODUCTS_DIR)/Reading List.app/Reading List";
			};
			name = Release;
		};
		495C5D321BF1404D00E00C07 /* Debug */ = {
			isa = XCBuildConfiguration;
			buildSettings = {
				ALWAYS_SEARCH_USER_PATHS = NO;
				CLANG_CXX_LANGUAGE_STANDARD = "gnu++0x";
				CLANG_CXX_LIBRARY = "libc++";
				CLANG_ENABLE_MODULES = YES;
				CLANG_ENABLE_OBJC_ARC = YES;
				CLANG_WARN_BOOL_CONVERSION = YES;
				CLANG_WARN_CONSTANT_CONVERSION = YES;
				CLANG_WARN_DIRECT_OBJC_ISA_USAGE = YES_ERROR;
				CLANG_WARN_EMPTY_BODY = YES;
				CLANG_WARN_ENUM_CONVERSION = YES;
				CLANG_WARN_INFINITE_RECURSION = YES;
				CLANG_WARN_INT_CONVERSION = YES;
				CLANG_WARN_OBJC_ROOT_CLASS = YES_ERROR;
				CLANG_WARN_SUSPICIOUS_MOVE = YES;
				CLANG_WARN_UNREACHABLE_CODE = YES;
				CLANG_WARN__DUPLICATE_METHOD_MATCH = YES;
				"CODE_SIGN_IDENTITY[sdk=iphoneos*]" = "iPhone Developer";
				COPY_PHASE_STRIP = NO;
				DEBUG_INFORMATION_FORMAT = dwarf;
				ENABLE_STRICT_OBJC_MSGSEND = YES;
				ENABLE_TESTABILITY = YES;
				GCC_C_LANGUAGE_STANDARD = gnu99;
				GCC_DYNAMIC_NO_PIC = NO;
				GCC_NO_COMMON_BLOCKS = YES;
				GCC_OPTIMIZATION_LEVEL = 0;
				GCC_PREPROCESSOR_DEFINITIONS = (
					"DEBUG=1",
					"$(inherited)",
				);
				GCC_WARN_64_TO_32_BIT_CONVERSION = YES;
				GCC_WARN_ABOUT_RETURN_TYPE = YES_ERROR;
				GCC_WARN_UNDECLARED_SELECTOR = YES;
				GCC_WARN_UNINITIALIZED_AUTOS = YES_AGGRESSIVE;
				GCC_WARN_UNUSED_FUNCTION = YES;
				GCC_WARN_UNUSED_VARIABLE = YES;
				IPHONEOS_DEPLOYMENT_TARGET = 9.0;
				MTL_ENABLE_DEBUG_INFO = YES;
				ONLY_ACTIVE_ARCH = YES;
				SDKROOT = iphoneos;
				SWIFT_OPTIMIZATION_LEVEL = "-Onone";
			};
			name = Debug;
		};
		495C5D331BF1404D00E00C07 /* Release */ = {
			isa = XCBuildConfiguration;
			buildSettings = {
				ALWAYS_SEARCH_USER_PATHS = NO;
				CLANG_CXX_LANGUAGE_STANDARD = "gnu++0x";
				CLANG_CXX_LIBRARY = "libc++";
				CLANG_ENABLE_MODULES = YES;
				CLANG_ENABLE_OBJC_ARC = YES;
				CLANG_WARN_BOOL_CONVERSION = YES;
				CLANG_WARN_CONSTANT_CONVERSION = YES;
				CLANG_WARN_DIRECT_OBJC_ISA_USAGE = YES_ERROR;
				CLANG_WARN_EMPTY_BODY = YES;
				CLANG_WARN_ENUM_CONVERSION = YES;
				CLANG_WARN_INFINITE_RECURSION = YES;
				CLANG_WARN_INT_CONVERSION = YES;
				CLANG_WARN_OBJC_ROOT_CLASS = YES_ERROR;
				CLANG_WARN_SUSPICIOUS_MOVE = YES;
				CLANG_WARN_UNREACHABLE_CODE = YES;
				CLANG_WARN__DUPLICATE_METHOD_MATCH = YES;
				"CODE_SIGN_IDENTITY[sdk=iphoneos*]" = "iPhone Developer";
				COPY_PHASE_STRIP = NO;
				DEBUG_INFORMATION_FORMAT = "dwarf-with-dsym";
				ENABLE_NS_ASSERTIONS = NO;
				ENABLE_STRICT_OBJC_MSGSEND = YES;
				GCC_C_LANGUAGE_STANDARD = gnu99;
				GCC_NO_COMMON_BLOCKS = YES;
				GCC_WARN_64_TO_32_BIT_CONVERSION = YES;
				GCC_WARN_ABOUT_RETURN_TYPE = YES_ERROR;
				GCC_WARN_UNDECLARED_SELECTOR = YES;
				GCC_WARN_UNINITIALIZED_AUTOS = YES_AGGRESSIVE;
				GCC_WARN_UNUSED_FUNCTION = YES;
				GCC_WARN_UNUSED_VARIABLE = YES;
				IPHONEOS_DEPLOYMENT_TARGET = 9.0;
				MTL_ENABLE_DEBUG_INFO = NO;
				SDKROOT = iphoneos;
				SWIFT_OPTIMIZATION_LEVEL = "-Owholemodule";
				VALIDATE_PRODUCT = YES;
			};
			name = Release;
		};
		495C5D351BF1404D00E00C07 /* Debug */ = {
			isa = XCBuildConfiguration;
			baseConfigurationReference = 76A2E2AAC7E93BC8BDDE2157 /* Pods-books.debug.xcconfig */;
			buildSettings = {
				ASSETCATALOG_COMPILER_APPICON_NAME = AppIcon;
				CODE_SIGN_IDENTITY = "iPhone Developer";
				"CODE_SIGN_IDENTITY[sdk=iphoneos*]" = "iPhone Developer";
				INFOPLIST_FILE = books/Info.plist;
				IPHONEOS_DEPLOYMENT_TARGET = 9.0;
				LD_RUNPATH_SEARCH_PATHS = "$(inherited) @executable_path/Frameworks";
				OTHER_SWIFT_FLAGS = "$(inherited) \"-D\" \"COCOAPODS\" \"-D\" \"DEBUG\"";
				PRODUCT_BUNDLE_IDENTIFIER = com.andrewbennet.books;
				PRODUCT_NAME = "Reading List";
				SWIFT_VERSION = 3.0;
				TARGETED_DEVICE_FAMILY = "1,2";
			};
			name = Debug;
		};
		495C5D361BF1404D00E00C07 /* Release */ = {
			isa = XCBuildConfiguration;
			baseConfigurationReference = BCE0CE831B8E4C2F1ABC627E /* Pods-books.release.xcconfig */;
			buildSettings = {
				ASSETCATALOG_COMPILER_APPICON_NAME = AppIcon;
				CODE_SIGN_IDENTITY = "iPhone Developer: Andrew Bennet (NSVAF8RDK6)";
				"CODE_SIGN_IDENTITY[sdk=iphoneos*]" = "iPhone Developer";
				INFOPLIST_FILE = books/Info.plist;
				IPHONEOS_DEPLOYMENT_TARGET = 9.0;
				LD_RUNPATH_SEARCH_PATHS = "$(inherited) @executable_path/Frameworks";
				PRODUCT_BUNDLE_IDENTIFIER = com.andrewbennet.books;
				PRODUCT_NAME = "Reading List";
				SWIFT_VERSION = 3.0;
				TARGETED_DEVICE_FAMILY = "1,2";
			};
			name = Release;
		};
		496270101DBF83840009CC3C /* Debug */ = {
			isa = XCBuildConfiguration;
			baseConfigurationReference = CA790257D577813E154327C8 /* Pods-books_UITests.debug.xcconfig */;
			buildSettings = {
				CLANG_ANALYZER_NONNULL = YES;
				CLANG_WARN_DOCUMENTATION_COMMENTS = YES;
				CLANG_WARN_SUSPICIOUS_MOVES = YES;
				DEVELOPMENT_TEAM = YPDEV2E775;
				INFOPLIST_FILE = books_UITests/Info.plist;
				IPHONEOS_DEPLOYMENT_TARGET = 10.0;
				LD_RUNPATH_SEARCH_PATHS = "$(inherited) @executable_path/Frameworks @loader_path/Frameworks";
				PRODUCT_BUNDLE_IDENTIFIER = "com.andrewbennet.books-UITests";
				PRODUCT_NAME = "$(TARGET_NAME)";
				SWIFT_ACTIVE_COMPILATION_CONDITIONS = DEBUG;
				SWIFT_VERSION = 3.0;
				TEST_TARGET_NAME = books;
			};
			name = Debug;
		};
		496270111DBF83840009CC3C /* Release */ = {
			isa = XCBuildConfiguration;
			baseConfigurationReference = F48A37D8CCA34E30B86801E4 /* Pods-books_UITests.release.xcconfig */;
			buildSettings = {
				CLANG_ANALYZER_NONNULL = YES;
				CLANG_WARN_DOCUMENTATION_COMMENTS = YES;
				CLANG_WARN_SUSPICIOUS_MOVES = YES;
				DEVELOPMENT_TEAM = YPDEV2E775;
				INFOPLIST_FILE = books_UITests/Info.plist;
				IPHONEOS_DEPLOYMENT_TARGET = 10.0;
				LD_RUNPATH_SEARCH_PATHS = "$(inherited) @executable_path/Frameworks @loader_path/Frameworks";
				PRODUCT_BUNDLE_IDENTIFIER = "com.andrewbennet.books-UITests";
				PRODUCT_NAME = "$(TARGET_NAME)";
				SWIFT_VERSION = 3.0;
				TEST_TARGET_NAME = books;
			};
			name = Release;
		};
/* End XCBuildConfiguration section */

/* Begin XCConfigurationList section */
		491612A91DCD20FA0086D7E5 /* Build configuration list for PBXNativeTarget "books_UnitTests" */ = {
			isa = XCConfigurationList;
			buildConfigurations = (
				491612AA1DCD20FA0086D7E5 /* Debug */,
				491612AB1DCD20FA0086D7E5 /* Release */,
			);
			defaultConfigurationIsVisible = 0;
			defaultConfigurationName = Release;
		};
		495C5D071BF1404D00E00C07 /* Build configuration list for PBXProject "books" */ = {
			isa = XCConfigurationList;
			buildConfigurations = (
				495C5D321BF1404D00E00C07 /* Debug */,
				495C5D331BF1404D00E00C07 /* Release */,
			);
			defaultConfigurationIsVisible = 0;
			defaultConfigurationName = Release;
		};
		495C5D341BF1404D00E00C07 /* Build configuration list for PBXNativeTarget "books" */ = {
			isa = XCConfigurationList;
			buildConfigurations = (
				495C5D351BF1404D00E00C07 /* Debug */,
				495C5D361BF1404D00E00C07 /* Release */,
			);
			defaultConfigurationIsVisible = 0;
			defaultConfigurationName = Release;
		};
		496270121DBF83840009CC3C /* Build configuration list for PBXNativeTarget "books_UITests" */ = {
			isa = XCConfigurationList;
			buildConfigurations = (
				496270101DBF83840009CC3C /* Debug */,
				496270111DBF83840009CC3C /* Release */,
			);
			defaultConfigurationIsVisible = 0;
			defaultConfigurationName = Release;
		};
/* End XCConfigurationList section */

/* Begin XCVersionGroup section */
		4905D85C1C135AB500F57B3C /* books.xcdatamodeld */ = {
			isa = XCVersionGroup;
			children = (
				4905D85D1C135AB500F57B3C /* books.xcdatamodel */,
			);
			currentVersion = 4905D85D1C135AB500F57B3C /* books.xcdatamodel */;
			path = books.xcdatamodeld;
			sourceTree = "<group>";
			versionGroupType = wrapper.xcdatamodel;
		};
/* End XCVersionGroup section */
	};
	rootObject = 495C5D041BF1404D00E00C07 /* Project object */;
}<|MERGE_RESOLUTION|>--- conflicted
+++ resolved
@@ -9,13 +9,10 @@
 /* Begin PBXBuildFile section */
 		4905D85E1C135AB500F57B3C /* books.xcdatamodeld in Sources */ = {isa = PBXBuildFile; fileRef = 4905D85C1C135AB500F57B3C /* books.xcdatamodeld */; };
 		49097BA81CFB102B001AF1F9 /* FetchedResultsFilterer.swift in Sources */ = {isa = PBXBuildFile; fileRef = 49097BA71CFB102B001AF1F9 /* FetchedResultsFilterer.swift */; };
-<<<<<<< HEAD
 		49160F5B1E7FC59200168FD0 /* SnapshotHelper.swift in Sources */ = {isa = PBXBuildFile; fileRef = 49160F5A1E7FC59200168FD0 /* SnapshotHelper.swift */; };
 		49160F5D1E7FC5D700168FD0 /* books_Snapshot.swift in Sources */ = {isa = PBXBuildFile; fileRef = 49160F5C1E7FC5D700168FD0 /* books_Snapshot.swift */; };
-=======
 		49160F5F1E809DFE00168FD0 /* ImportExport.swift in Sources */ = {isa = PBXBuildFile; fileRef = 49160F5E1E809DFE00168FD0 /* ImportExport.swift */; };
 		49160F611E80A28400168FD0 /* testdata.json in Resources */ = {isa = PBXBuildFile; fileRef = 49160F601E80A28400168FD0 /* testdata.json */; };
->>>>>>> e7b87dd0
 		491612A51DCD20FA0086D7E5 /* books_UnitTests.swift in Sources */ = {isa = PBXBuildFile; fileRef = 491612A41DCD20FA0086D7E5 /* books_UnitTests.swift */; };
 		491C84281CF5027800894313 /* ReadStateForm.swift in Sources */ = {isa = PBXBuildFile; fileRef = 491C84271CF5027800894313 /* ReadStateForm.swift */; };
 		491C842D1CF6268900894313 /* CreateReadState.swift in Sources */ = {isa = PBXBuildFile; fileRef = 491C842C1CF6268900894313 /* CreateReadState.swift */; };
@@ -83,13 +80,10 @@
 		3AC962F935D7BE333849CA18 /* Pods-books_UnitTests.debug.xcconfig */ = {isa = PBXFileReference; includeInIndex = 1; lastKnownFileType = text.xcconfig; name = "Pods-books_UnitTests.debug.xcconfig"; path = "Pods/Target Support Files/Pods-books_UnitTests/Pods-books_UnitTests.debug.xcconfig"; sourceTree = "<group>"; };
 		4905D85D1C135AB500F57B3C /* books.xcdatamodel */ = {isa = PBXFileReference; lastKnownFileType = wrapper.xcdatamodel; path = books.xcdatamodel; sourceTree = "<group>"; };
 		49097BA71CFB102B001AF1F9 /* FetchedResultsFilterer.swift */ = {isa = PBXFileReference; fileEncoding = 4; lastKnownFileType = sourcecode.swift; path = FetchedResultsFilterer.swift; sourceTree = "<group>"; };
-<<<<<<< HEAD
 		49160F5A1E7FC59200168FD0 /* SnapshotHelper.swift */ = {isa = PBXFileReference; fileEncoding = 4; lastKnownFileType = sourcecode.swift; path = SnapshotHelper.swift; sourceTree = "<group>"; };
 		49160F5C1E7FC5D700168FD0 /* books_Snapshot.swift */ = {isa = PBXFileReference; fileEncoding = 4; lastKnownFileType = sourcecode.swift; path = books_Snapshot.swift; sourceTree = "<group>"; };
-=======
 		49160F5E1E809DFE00168FD0 /* ImportExport.swift */ = {isa = PBXFileReference; fileEncoding = 4; lastKnownFileType = sourcecode.swift; path = ImportExport.swift; sourceTree = "<group>"; };
 		49160F601E80A28400168FD0 /* testdata.json */ = {isa = PBXFileReference; fileEncoding = 4; lastKnownFileType = text.json; path = testdata.json; sourceTree = "<group>"; };
->>>>>>> e7b87dd0
 		491612A21DCD20FA0086D7E5 /* books_UnitTests.xctest */ = {isa = PBXFileReference; explicitFileType = wrapper.cfbundle; includeInIndex = 0; path = books_UnitTests.xctest; sourceTree = BUILT_PRODUCTS_DIR; };
 		491612A41DCD20FA0086D7E5 /* books_UnitTests.swift */ = {isa = PBXFileReference; lastKnownFileType = sourcecode.swift; path = books_UnitTests.swift; sourceTree = "<group>"; };
 		491612A61DCD20FA0086D7E5 /* Info.plist */ = {isa = PBXFileReference; lastKnownFileType = text.plist.xml; path = Info.plist; sourceTree = "<group>"; };
