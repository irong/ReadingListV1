import Foundation
import CoreData
import ReadingList_Foundation
import os.log

@objc(Book)
class Book: NSManagedObject {

    /**
     The read state of a book is determined by the presence or absence of the startedReading and finishedReading
     dates. It exists as a core data attribute primarily to allow its use as a section keypath.
     */
    @NSManaged private(set) var readState: BookReadState
    @NSManaged private(set) var startedReading: Date?
    @NSManaged private(set) var finishedReading: Date?

    /// Whether the last set read progress was set by a page number or by percentage
    @NSManaged private(set) var currentProgressIsPage: Bool
    @NSManaged var sort: Int32

    @NSManaged var googleBooksId: String?
    @NSManaged var manualBookId: String?
    @NSManaged var title: String

    /// Whether the subtitle field has a non-nil value. Used for sorting purposes.
    @NSManaged private(set) var hasSubtitle: Bool

    @NSManaged private(set) var authorSort: String
    @NSManaged var publicationDate: Date?
    @NSManaged var publisher: String?
    @NSManaged var bookDescription: String?
    @NSManaged var coverImage: Data?
    @NSManaged var notes: String?
    @NSManaged var subjects: Set<Subject>
    @NSManaged private(set) var addedWhen: Date?

    @NSManaged private(set) var listItems: Set<ListItem>
    var lists: [List] {
        listItems.map(\.list)
    }

    override func awakeFromInsert() {
        super.awakeFromInsert()
        addedWhen = Date()
    }

    func setToRead() {
        readState = .toRead
        startedReading = nil
        finishedReading = nil
        currentPage = nil
        currentPercentage = nil
    }

    func setReading(started: Date) {
        readState = .reading
        startedReading = started
        finishedReading = nil
    }

    func setFinished(started: Date, finished: Date) {
        readState = .finished
        startedReading = started
        if finished >= started {
            finishedReading = finished
        } else {
            finishedReading = started
        }
        currentPage = nil
        currentPercentage = nil
    }

    func setDefaultReadDates(for readState: BookReadState) {
        switch readState {
        case .toRead: setToRead()
        case .reading: setReading(started: Date())
        case .finished: setFinished(started: Date(), finished: Date())
        }
    }

    func setProgress(_ progress: Progress?) {
        guard let progress = progress else {
            currentPage = nil
            currentPercentage = nil
            return
        }
        switch progress {
        case .page(let newPageNumber):
            progressAuthority = .page
            if let newPageNumber = newPageNumber {
                currentPage = max(0, newPageNumber)
            } else {
                currentPage = nil
            }
        case .percentage(let newPercentage):
            progressAuthority = .percentage
            if let newPercentage = newPercentage {
                currentPercentage = max(0, min(100, newPercentage))
            } else {
                currentPercentage = nil
            }
        }

        updateComputedProgressData()
    }

    private func updateComputedProgressData() {
        if currentProgressIsPage {
            if let pageCount = pageCount, let currentPage = currentPage, pageCount != 0 {
                currentPercentage = min(100, Int32(round((Float(currentPage) / Float(pageCount)) * 100)))
            } else {
                currentPercentage = nil
            }
        } else {
            if let pageCount = pageCount, let currentPercentage = currentPercentage {
                currentPage = Int32(round(Float(pageCount) * (Float(currentPercentage) / 100)))
            } else {
                currentPage = nil
            }
        }
    }

    private(set) var progressAuthority: ProgressType {
        get { return currentProgressIsPage ? .page : .percentage }
        set { currentProgressIsPage = newValue == .page }
    }

    /**
     Enumerates the attributes which are not represented as standard NSManaged variables. These are usually
     the optional numerical attributes, which are much more convenient to use when handled manually in their
     Swift types, than represented as @NSManaged optional NSNumber objects.
    */
    enum Key: String { //swiftlint:disable redundant_string_enum_value
        case authors = "authors"
        case isbn13 = "isbn13"
        case pageCount = "pageCount"
        case currentPage = "currentPage"
        case currentPercentage = "currentPercentage"
        case rating = "rating"
        case languageCode = "languageCode"
        case subtitle = "subtitle"
    } //swiftlint:enable redundant_string_enum_value

    private func safelyGetPrimitiveValue(_ key: Book.Key) -> Any? {
        return safelyGetPrimitiveValue(forKey: key.rawValue)
    }

    private func safelySetPrimitiveValue(_ value: Any?, _ key: Book.Key) {
        return safelySetPrimitiveValue(value, forKey: key.rawValue)
    }

    // The following variables are manually managed rather than using @NSManaged, to allow non-objc types
    // to be used, or to allow us to hook into the setter, to update other properties automatically.

    @objc var authors: [Author] {
        get { return (safelyGetPrimitiveValue(forKey: #keyPath(Book.authors)) as! [Author]?) ?? [] }
        set {
            safelySetPrimitiveValue(newValue, forKey: #keyPath(Book.authors))
            authorSort = newValue.lastNamesSort
        }
    }

    @objc var subtitle: String? {
        get { return safelyGetPrimitiveValue(.subtitle) as! String? }
        set {
            safelySetPrimitiveValue(newValue, .subtitle)
            hasSubtitle = newValue != nil
        }
    }

    var isbn13: Int64? {
        get { return safelyGetPrimitiveValue(.isbn13) as! Int64? }
        set { safelySetPrimitiveValue(newValue, .isbn13) }
    }

    var pageCount: Int32? {
        get { return safelyGetPrimitiveValue(.pageCount) as! Int32? }
        set {
            safelySetPrimitiveValue(newValue, .pageCount)
            updateComputedProgressData()
        }
    }

    private(set) var currentPage: Int32? {
        get { return safelyGetPrimitiveValue(.currentPage) as! Int32? }
        set { safelySetPrimitiveValue(newValue, .currentPage) }
    }

    private(set) var currentPercentage: Int32? {
        get { return safelyGetPrimitiveValue(.currentPercentage) as! Int32? }
        set { safelySetPrimitiveValue(newValue, .currentPercentage) }
    }

    /// A rating out of 10
    var rating: Int16? {
        get { return safelyGetPrimitiveValue(.rating) as! Int16? }
        set { safelySetPrimitiveValue(newValue, .rating) }
    }

    var language: LanguageIso639_1? {
        get {
            if let code = safelyGetPrimitiveValue(.languageCode) as! String? {
                return LanguageIso639_1(rawValue: code)
            } else {
                return nil
            }
        }
        set { safelySetPrimitiveValue(newValue?.rawValue, .languageCode) }
    }

    func updateSortIndex() {
        sort = BookSortIndexManager(context: managedObjectContext!, readState: readState, exclude: self).getAndIncrementSort()
    }

    override func prepareForDeletion() {
        super.prepareForDeletion()
        for subject in subjects where subject.books.count == 1 {
            subject.delete()
            os_log("Orphaned subject %{public}s deleted.", type: .info, subject.name)
        }
    }
}

extension Book {

    var titleAndSubtitle: String {
        if let subtitle = subtitle {
            return "\(title): \(subtitle)"
        } else {
            return title
        }
    }

<<<<<<< HEAD
    func set<T>(_ key: ReferenceWritableKeyPath<Book, T?>, ifNotNil value: T?) {
        if let value = value {
            self[keyPath: key] = value
        }
    }

    func populate(fromFetchResult fetchResult: FetchResult) {
        googleBooksId = fetchResult.id
        title = fetchResult.title
        authors = fetchResult.authors
        set(\.subtitle, ifNotNil: fetchResult.subtitle)
        set(\.bookDescription, ifNotNil: fetchResult.description)
        subjects.formUnion(fetchResult.subjects.map { Subject.getOrCreate(inContext: self.managedObjectContext!, withName: $0) })
        set(\.coverImage, ifNotNil: fetchResult.coverImage)
        set(\.pageCount, ifNotNil: fetchResult.pageCount)
        set(\.publicationDate, ifNotNil: fetchResult.publishedDate)
        set(\.publisher, ifNotNil: fetchResult.publisher)
        set(\.isbn13, ifNotNil: fetchResult.isbn13?.int)
        set(\.language, ifNotNil: fetchResult.language)
    }

    func populate(fromCsvRow values: CSVRow) {
        title = values.title
        authors = values.authors

        set(\.subtitle, ifNotNil: values.subtitle)
        set(\.googleBooksId, ifNotNil: values.googleBooksId)
        set(\.isbn13, ifNotNil: values.isbn13?.int)
        if googleBooksId == nil && values.manualBookId == nil {
            manualBookId = values.manualBookId ?? UUID().uuidString
        }
        set(\.pageCount, ifNotNil: values.pageCount)
        if let page = values.currentPage {
            setProgress(.page(page))
        } else if let percentage = values.currentPercentage {
            setProgress(.percentage(percentage))
        }
        set(\.notes, ifNotNil: values.notes?.replacingOccurrences(of: "\r\n", with: "\n"))
        set(\.publicationDate, ifNotNil: values.publicationDate)
        set(\.publisher, ifNotNil: values.publisher)
        set(\.bookDescription, ifNotNil: values.description?.replacingOccurrences(of: "\r\n", with: "\n"))
        if let started = values.started {
            if let finished = values.finished {
                setFinished(started: started, finished: finished)
            } else {
                setReading(started: started)
            }
        }

        if let rating = values.rating, let integerRating = Int16(exactly: rating * 2), integerRating > 0 && integerRating <= 10 {
            self.rating = integerRating
        }
        if let language = values.language {
            set(\.language, ifNotNil: LanguageIso639_1(rawValue: language))
        }
=======
    // FUTURE: make a convenience init which takes a fetch result?
    func populate(fromFetchResult fetchResult: GoogleBooksApi.FetchResult) {
        googleBooksId = fetchResult.id
        title = fetchResult.title
        subtitle = fetchResult.subtitle
        authors.append(contentsOf: fetchResult.authors.map { Author(firstNameLastName: $0) })
        bookDescription = fetchResult.description
        subjects = Set(fetchResult.subjects.map { Subject.getOrCreate(inContext: self.managedObjectContext!, withName: $0) })
        coverImage = fetchResult.image
        pageCount = fetchResult.pageCount?.int32
        publisher = fetchResult.publisher
        isbn13 = fetchResult.isbn13?.int
        language = fetchResult.language
>>>>>>> 00a340ea
    }

    static func get(fromContext context: NSManagedObjectContext, googleBooksId: String? = nil, isbn: String? = nil) -> Book? {
        // if both are nil, leave early
        guard googleBooksId != nil || isbn != nil else { return nil }

        // First try fetching by google books ID
        if let googleBooksId = googleBooksId {
            let googleBooksfetch = NSManagedObject.fetchRequest(Book.self, limit: 1)
            googleBooksfetch.predicate = NSPredicate(format: "%K == %@", #keyPath(Book.googleBooksId), googleBooksId)
            googleBooksfetch.returnsObjectsAsFaults = false
            if let result = (try! context.fetch(googleBooksfetch)).first { return result }
        }

        // then try fetching by ISBN
        if let isbn = isbn {
            let isbnFetch = NSManagedObject.fetchRequest(Book.self, limit: 1)
            isbnFetch.predicate = NSPredicate(format: "%K == %@", Book.Key.isbn13.rawValue, isbn)
            isbnFetch.returnsObjectsAsFaults = false
            return (try! context.fetch(isbnFetch)).first
        }

        return nil
    }

    /**
     Gets the "maximal" sort value of any book - i.e. either the maximum or minimum value.
    */
    private static func maximalSort(getMax: Bool, with readState: BookReadState, from context: NSManagedObjectContext, excluding excludedBook: Book?) -> Int32? {
        // The following code could (and in fact was) rewritten to use an NSExpression to just grab the max or min
        // sort, but it crashes when the store type is InMemoryStore (as it is in tests). Would need to rewrite
        // the unit tests to use SQL stores. See https://stackoverflow.com/a/13681549/5513562
        let fetchRequest = NSManagedObject.fetchRequest(Book.self, limit: 1)
        let readStatePredicate = NSPredicate(format: "%K == %ld", #keyPath(Book.readState), readState.rawValue)
        if let excludedBook = excludedBook {
            fetchRequest.predicate = .and([readStatePredicate, NSPredicate(format: "SELF != %@", excludedBook)])
        } else {
            fetchRequest.predicate = readStatePredicate
        }
        fetchRequest.sortDescriptors = [NSSortDescriptor(\Book.sort, ascending: !getMax)]
        fetchRequest.returnsObjectsAsFaults = false
        return (try! context.fetch(fetchRequest)).first?.sort
    }

    static func maxSort(with readState: BookReadState, from context: NSManagedObjectContext, excluding excludedBook: Book? = nil) -> Int32? {
        return maximalSort(getMax: true, with: readState, from: context, excluding: excludedBook)
    }

    static func minSort(with readState: BookReadState, from context: NSManagedObjectContext, excluding excludedBook: Book? = nil) -> Int32? {
        return maximalSort(getMax: false, with: readState, from: context, excluding: excludedBook)
    }
}<|MERGE_RESOLUTION|>--- conflicted
+++ resolved
@@ -231,7 +231,6 @@
         }
     }
 
-<<<<<<< HEAD
     func set<T>(_ key: ReferenceWritableKeyPath<Book, T?>, ifNotNil value: T?) {
         if let value = value {
             self[keyPath: key] = value
@@ -287,7 +286,8 @@
         if let language = values.language {
             set(\.language, ifNotNil: LanguageIso639_1(rawValue: language))
         }
-=======
+    }
+
     // FUTURE: make a convenience init which takes a fetch result?
     func populate(fromFetchResult fetchResult: GoogleBooksApi.FetchResult) {
         googleBooksId = fetchResult.id
@@ -301,7 +301,6 @@
         publisher = fetchResult.publisher
         isbn13 = fetchResult.isbn13?.int
         language = fetchResult.language
->>>>>>> 00a340ea
     }
 
     static func get(fromContext context: NSManagedObjectContext, googleBooksId: String? = nil, isbn: String? = nil) -> Book? {
