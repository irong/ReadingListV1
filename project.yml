--- conflicted
+++ resolved
@@ -18,11 +18,7 @@
     branch: stable 
   Eureka:
     url: https://github.com/xmartlabs/Eureka.git
-<<<<<<< HEAD
-    branch: xcode12
-=======
     revision: 56346d0b9b6ab9081d26bdf1edba3a5096fa08f3
->>>>>>> 846f7a63
   ImageRow:
     url: https://github.com/EurekaCommunity/ImageRow
     branch: master
