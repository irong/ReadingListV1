--- conflicted
+++ resolved
@@ -1,6 +1,6 @@
 <?xml version="1.0" encoding="UTF-8"?>
 <document type="com.apple.InterfaceBuilder3.CocoaTouch.Storyboard.XIB" version="3.0" toolsVersion="12121" systemVersion="16F73" targetRuntime="iOS.CocoaTouch" propertyAccessControl="none" useAutolayout="YES" useTraitCollections="YES" colorMatched="YES" initialViewController="DTX-v0-0zO">
-    <device id="retina4_7" orientation="portrait">
+    <device id="retina5_5" orientation="portrait">
         <adaptation id="fullscreen"/>
     </device>
     <dependencies>
@@ -45,25 +45,21 @@
             <objects>
                 <tableViewController title="Settings" hidesBottomBarWhenPushed="YES" clearsSelectionOnViewWillAppear="NO" id="46f-fe-7k0" customClass="Settings" customModule="Reading_List" customModuleProvider="target" sceneMemberID="viewController">
                     <tableView key="view" clipsSubviews="YES" contentMode="scaleToFill" alwaysBounceVertical="YES" dataMode="static" style="grouped" separatorStyle="default" rowHeight="44" sectionHeaderHeight="8" sectionFooterHeight="8" id="awH-2K-Js3">
-                        <rect key="frame" x="0.0" y="0.0" width="375" height="667"/>
+                        <rect key="frame" x="0.0" y="0.0" width="414" height="736"/>
                         <autoresizingMask key="autoresizingMask" widthSizable="YES" heightSizable="YES"/>
                         <color key="backgroundColor" cocoaTouchSystemColor="groupTableViewBackgroundColor"/>
                         <sections>
-<<<<<<< HEAD
-                            <tableViewSection headerTitle="General" footerTitle="If you find Reading List useful, please leave a rating. If you have any feedback, send an email 👍" id="vST-Lf-RrW">
-=======
-                            <tableViewSection headerTitle="General" footerTitle="If you find Reading List useful, please leave a rating. If you have any suggestions, feedback is welcome 👍" id="Idf-Zw-QD4">
->>>>>>> 450d2c21
+                            <tableViewSection headerTitle="General" footerTitle="If you find Reading List useful, please leave a rating. If you have any suggestions, feedback is welcome 👍" id="vST-Lf-RrW">
                                 <cells>
                                     <tableViewCell clipsSubviews="YES" contentMode="scaleToFill" selectionStyle="default" indentationWidth="10" textLabel="x0U-cB-L6X" style="IBUITableViewCellStyleDefault" id="aac-o8-Zkd">
-                                        <rect key="frame" x="0.0" y="55.5" width="375" height="44"/>
+                                        <rect key="frame" x="0.0" y="55.5" width="414" height="44"/>
                                         <autoresizingMask key="autoresizingMask"/>
                                         <tableViewCellContentView key="contentView" opaque="NO" clipsSubviews="YES" multipleTouchEnabled="YES" contentMode="center" tableViewCell="aac-o8-Zkd" id="gqK-JW-VHs">
-                                            <rect key="frame" x="0.0" y="0.0" width="375" height="43.5"/>
+                                            <rect key="frame" x="0.0" y="0.0" width="414" height="43.666666666666664"/>
                                             <autoresizingMask key="autoresizingMask"/>
                                             <subviews>
                                                 <label opaque="NO" multipleTouchEnabled="YES" contentMode="left" text="📚 About" textAlignment="natural" lineBreakMode="tailTruncation" baselineAdjustment="alignBaselines" adjustsFontSizeToFit="NO" id="x0U-cB-L6X">
-                                                    <rect key="frame" x="15" y="0.0" width="345" height="43.5"/>
+                                                    <rect key="frame" x="15" y="0.0" width="384" height="43.666666666666664"/>
                                                     <autoresizingMask key="autoresizingMask"/>
                                                     <fontDescription key="fontDescription" type="system" pointSize="17"/>
                                                     <color key="textColor" red="0.0" green="0.47843137250000001" blue="1" alpha="1" colorSpace="calibratedRGB"/>
@@ -73,19 +69,14 @@
                                         </tableViewCellContentView>
                                     </tableViewCell>
                                     <tableViewCell clipsSubviews="YES" contentMode="scaleToFill" selectionStyle="default" indentationWidth="10" textLabel="Gpc-bh-uee" style="IBUITableViewCellStyleDefault" id="9wY-QA-wFQ">
-                                        <rect key="frame" x="0.0" y="99.5" width="375" height="44"/>
+                                        <rect key="frame" x="0.0" y="99.5" width="414" height="44"/>
                                         <autoresizingMask key="autoresizingMask"/>
                                         <tableViewCellContentView key="contentView" opaque="NO" clipsSubviews="YES" multipleTouchEnabled="YES" contentMode="center" tableViewCell="9wY-QA-wFQ" id="O9G-VH-YbS">
-                                            <rect key="frame" x="0.0" y="0.0" width="375" height="43.5"/>
-                                            <autoresizingMask key="autoresizingMask"/>
-                                            <subviews>
-<<<<<<< HEAD
-                                                <label opaque="NO" multipleTouchEnabled="YES" contentMode="left" text="🤝 Share" textAlignment="natural" lineBreakMode="tailTruncation" baselineAdjustment="alignBaselines" adjustsFontSizeToFit="NO" id="Gpc-bh-uee">
-                                                    <rect key="frame" x="15" y="0.0" width="345" height="43.5"/>
-=======
-                                                <label opaque="NO" multipleTouchEnabled="YES" contentMode="left" text="👋 Share" textAlignment="natural" lineBreakMode="tailTruncation" baselineAdjustment="alignBaselines" adjustsFontSizeToFit="NO" id="FSl-ct-DKc">
+                                            <rect key="frame" x="0.0" y="0.0" width="414" height="43.666666666666664"/>
+                                            <autoresizingMask key="autoresizingMask"/>
+                                            <subviews>
+                                                <label opaque="NO" multipleTouchEnabled="YES" contentMode="left" text="👋 Share" textAlignment="natural" lineBreakMode="tailTruncation" baselineAdjustment="alignBaselines" adjustsFontSizeToFit="NO" id="Gpc-bh-uee">
                                                     <rect key="frame" x="15" y="0.0" width="384" height="43.666666666666664"/>
->>>>>>> 450d2c21
                                                     <autoresizingMask key="autoresizingMask"/>
                                                     <fontDescription key="fontDescription" type="system" pointSize="17"/>
                                                     <color key="textColor" red="0.0" green="0.47843137250000001" blue="1" alpha="1" colorSpace="calibratedRGB"/>
@@ -95,14 +86,14 @@
                                         </tableViewCellContentView>
                                     </tableViewCell>
                                     <tableViewCell clipsSubviews="YES" contentMode="scaleToFill" selectionStyle="default" indentationWidth="10" textLabel="ZL0-Po-t1A" style="IBUITableViewCellStyleDefault" id="O8D-J3-IJY">
-                                        <rect key="frame" x="0.0" y="143.5" width="375" height="44"/>
+                                        <rect key="frame" x="0.0" y="143.5" width="414" height="44"/>
                                         <autoresizingMask key="autoresizingMask"/>
                                         <tableViewCellContentView key="contentView" opaque="NO" clipsSubviews="YES" multipleTouchEnabled="YES" contentMode="center" tableViewCell="O8D-J3-IJY" id="QbN-ae-1CS">
-                                            <rect key="frame" x="0.0" y="0.0" width="375" height="43.5"/>
+                                            <rect key="frame" x="0.0" y="0.0" width="414" height="43.666666666666664"/>
                                             <autoresizingMask key="autoresizingMask"/>
                                             <subviews>
                                                 <label opaque="NO" multipleTouchEnabled="YES" contentMode="left" text="❤️ Rate" textAlignment="natural" lineBreakMode="tailTruncation" baselineAdjustment="alignBaselines" adjustsFontSizeToFit="NO" id="ZL0-Po-t1A">
-                                                    <rect key="frame" x="15" y="0.0" width="345" height="43.5"/>
+                                                    <rect key="frame" x="15" y="0.0" width="384" height="43.666666666666664"/>
                                                     <autoresizingMask key="autoresizingMask"/>
                                                     <fontDescription key="fontDescription" type="system" pointSize="17"/>
                                                     <color key="textColor" red="0.0" green="0.47843137250000001" blue="1" alpha="1" colorSpace="calibratedRGB"/>
@@ -112,14 +103,14 @@
                                         </tableViewCellContentView>
                                     </tableViewCell>
                                     <tableViewCell clipsSubviews="YES" contentMode="scaleToFill" selectionStyle="default" indentationWidth="10" textLabel="7AZ-eA-6bE" style="IBUITableViewCellStyleDefault" id="TkM-Yb-rk2">
-                                        <rect key="frame" x="0.0" y="187.5" width="375" height="44"/>
+                                        <rect key="frame" x="0.0" y="187.5" width="414" height="44"/>
                                         <autoresizingMask key="autoresizingMask"/>
                                         <tableViewCellContentView key="contentView" opaque="NO" clipsSubviews="YES" multipleTouchEnabled="YES" contentMode="center" tableViewCell="TkM-Yb-rk2" id="hIl-Pv-rCB">
-                                            <rect key="frame" x="0.0" y="0.0" width="375" height="43.5"/>
+                                            <rect key="frame" x="0.0" y="0.0" width="414" height="43.666666666666664"/>
                                             <autoresizingMask key="autoresizingMask"/>
                                             <subviews>
                                                 <label opaque="NO" multipleTouchEnabled="YES" contentMode="left" text="💡 Feedback" textAlignment="natural" lineBreakMode="tailTruncation" baselineAdjustment="alignBaselines" adjustsFontSizeToFit="NO" id="7AZ-eA-6bE">
-                                                    <rect key="frame" x="15" y="0.0" width="345" height="43.5"/>
+                                                    <rect key="frame" x="15" y="0.0" width="384" height="43.666666666666664"/>
                                                     <autoresizingMask key="autoresizingMask"/>
                                                     <fontDescription key="fontDescription" type="system" pointSize="17"/>
                                                     <color key="textColor" red="0.0" green="0.47843137250000001" blue="1" alpha="1" colorSpace="calibratedRGB"/>
@@ -133,14 +124,14 @@
                             <tableViewSection headerTitle="Manage Data" id="O8T-jC-OfB">
                                 <cells>
                                     <tableViewCell clipsSubviews="YES" contentMode="scaleToFill" selectionStyle="default" accessoryType="disclosureIndicator" indentationWidth="10" textLabel="DLG-Bn-y2W" style="IBUITableViewCellStyleDefault" id="ck9-Lg-a2a">
-                                        <rect key="frame" x="0.0" y="315.5" width="375" height="44"/>
+                                        <rect key="frame" x="0.0" y="315.5" width="414" height="44"/>
                                         <autoresizingMask key="autoresizingMask"/>
                                         <tableViewCellContentView key="contentView" opaque="NO" clipsSubviews="YES" multipleTouchEnabled="YES" contentMode="center" tableViewCell="ck9-Lg-a2a" id="8uB-S0-j5O">
-                                            <rect key="frame" x="0.0" y="0.0" width="342" height="43.5"/>
+                                            <rect key="frame" x="0.0" y="0.0" width="381" height="43.666666666666664"/>
                                             <autoresizingMask key="autoresizingMask"/>
                                             <subviews>
                                                 <label opaque="NO" multipleTouchEnabled="YES" contentMode="left" text="Import" textAlignment="natural" lineBreakMode="tailTruncation" baselineAdjustment="alignBaselines" adjustsFontSizeToFit="NO" id="DLG-Bn-y2W">
-                                                    <rect key="frame" x="15" y="0.0" width="325" height="43.5"/>
+                                                    <rect key="frame" x="15" y="0.0" width="364" height="43.666666666666664"/>
                                                     <autoresizingMask key="autoresizingMask"/>
                                                     <fontDescription key="fontDescription" type="system" pointSize="17"/>
                                                     <nil key="textColor"/>
@@ -153,14 +144,14 @@
                                         </connections>
                                     </tableViewCell>
                                     <tableViewCell clipsSubviews="YES" contentMode="scaleToFill" selectionStyle="default" accessoryType="disclosureIndicator" indentationWidth="10" textLabel="bEc-3v-REp" style="IBUITableViewCellStyleDefault" id="Q86-QD-axX">
-                                        <rect key="frame" x="0.0" y="359.5" width="375" height="44"/>
+                                        <rect key="frame" x="0.0" y="359.5" width="414" height="44"/>
                                         <autoresizingMask key="autoresizingMask"/>
                                         <tableViewCellContentView key="contentView" opaque="NO" clipsSubviews="YES" multipleTouchEnabled="YES" contentMode="center" tableViewCell="Q86-QD-axX" id="XVA-EO-qZc">
-                                            <rect key="frame" x="0.0" y="0.0" width="342" height="43.5"/>
+                                            <rect key="frame" x="0.0" y="0.0" width="381" height="43.666666666666664"/>
                                             <autoresizingMask key="autoresizingMask"/>
                                             <subviews>
                                                 <label opaque="NO" multipleTouchEnabled="YES" contentMode="left" text="Export" textAlignment="natural" lineBreakMode="tailTruncation" baselineAdjustment="alignBaselines" adjustsFontSizeToFit="NO" id="bEc-3v-REp">
-                                                    <rect key="frame" x="15" y="0.0" width="325" height="43.5"/>
+                                                    <rect key="frame" x="15" y="0.0" width="364" height="43.666666666666664"/>
                                                     <autoresizingMask key="autoresizingMask"/>
                                                     <fontDescription key="fontDescription" type="system" pointSize="17"/>
                                                     <nil key="textColor"/>
@@ -173,14 +164,14 @@
                                         </connections>
                                     </tableViewCell>
                                     <tableViewCell clipsSubviews="YES" contentMode="scaleToFill" selectionStyle="default" indentationWidth="10" textLabel="Ca9-wK-jzq" style="IBUITableViewCellStyleDefault" id="HD3-eN-q7p">
-                                        <rect key="frame" x="0.0" y="403.5" width="375" height="44"/>
+                                        <rect key="frame" x="0.0" y="403.5" width="414" height="44"/>
                                         <autoresizingMask key="autoresizingMask"/>
                                         <tableViewCellContentView key="contentView" opaque="NO" clipsSubviews="YES" multipleTouchEnabled="YES" contentMode="center" tableViewCell="HD3-eN-q7p" id="vJE-K8-roC">
-                                            <rect key="frame" x="0.0" y="0.0" width="375" height="43.5"/>
+                                            <rect key="frame" x="0.0" y="0.0" width="414" height="43.666666666666664"/>
                                             <autoresizingMask key="autoresizingMask"/>
                                             <subviews>
                                                 <label opaque="NO" multipleTouchEnabled="YES" contentMode="left" text="Delete All" textAlignment="natural" lineBreakMode="tailTruncation" baselineAdjustment="alignBaselines" adjustsFontSizeToFit="NO" id="Ca9-wK-jzq">
-                                                    <rect key="frame" x="15" y="0.0" width="345" height="43.5"/>
+                                                    <rect key="frame" x="15" y="0.0" width="384" height="43.666666666666664"/>
                                                     <autoresizingMask key="autoresizingMask"/>
                                                     <fontDescription key="fontDescription" type="system" pointSize="17"/>
                                                     <color key="textColor" red="1" green="0.0" blue="0.0" alpha="1" colorSpace="calibratedRGB"/>
@@ -195,14 +186,14 @@
 Developed by Andrew Bennet" id="6jJ-bj-Urm">
                                 <cells>
                                     <tableViewCell clipsSubviews="YES" contentMode="scaleToFill" selectionStyle="default" indentationWidth="10" textLabel="FTp-We-r0a" style="IBUITableViewCellStyleDefault" id="9gY-W4-b8x">
-                                        <rect key="frame" x="0.0" y="501" width="375" height="44"/>
+                                        <rect key="frame" x="0.0" y="500.5" width="414" height="44"/>
                                         <autoresizingMask key="autoresizingMask"/>
                                         <tableViewCellContentView key="contentView" opaque="NO" clipsSubviews="YES" multipleTouchEnabled="YES" contentMode="center" tableViewCell="9gY-W4-b8x" id="Art-i7-ZZP">
-                                            <rect key="frame" x="0.0" y="0.0" width="375" height="43.5"/>
+                                            <rect key="frame" x="0.0" y="0.0" width="414" height="43.666666666666664"/>
                                             <autoresizingMask key="autoresizingMask"/>
                                             <subviews>
                                                 <label opaque="NO" multipleTouchEnabled="YES" contentMode="left" text="View Source Code" textAlignment="natural" lineBreakMode="tailTruncation" baselineAdjustment="alignBaselines" adjustsFontSizeToFit="NO" id="FTp-We-r0a">
-                                                    <rect key="frame" x="15" y="0.0" width="345" height="43.5"/>
+                                                    <rect key="frame" x="15" y="0.0" width="384" height="43.666666666666664"/>
                                                     <autoresizingMask key="autoresizingMask"/>
                                                     <fontDescription key="fontDescription" type="system" pointSize="17"/>
                                                     <color key="textColor" red="0.0" green="0.47843137250000001" blue="1" alpha="1" colorSpace="calibratedRGB"/>
@@ -212,14 +203,14 @@
                                         </tableViewCellContentView>
                                     </tableViewCell>
                                     <tableViewCell clipsSubviews="YES" contentMode="scaleToFill" selectionStyle="default" accessoryType="disclosureIndicator" indentationWidth="10" textLabel="4DF-yj-0yW" style="IBUITableViewCellStyleDefault" id="yPZ-5L-2zA">
-                                        <rect key="frame" x="0.0" y="545" width="375" height="44"/>
+                                        <rect key="frame" x="0.0" y="544.5" width="414" height="44"/>
                                         <autoresizingMask key="autoresizingMask"/>
                                         <tableViewCellContentView key="contentView" opaque="NO" clipsSubviews="YES" multipleTouchEnabled="YES" contentMode="center" tableViewCell="yPZ-5L-2zA" id="zaf-R1-Y1z">
-                                            <rect key="frame" x="0.0" y="0.0" width="342" height="43.5"/>
+                                            <rect key="frame" x="0.0" y="0.0" width="381" height="43.666666666666664"/>
                                             <autoresizingMask key="autoresizingMask"/>
                                             <subviews>
                                                 <label opaque="NO" multipleTouchEnabled="YES" contentMode="left" text="Attributions" textAlignment="natural" lineBreakMode="tailTruncation" baselineAdjustment="alignBaselines" adjustsFontSizeToFit="NO" id="4DF-yj-0yW">
-                                                    <rect key="frame" x="15" y="0.0" width="325" height="43.5"/>
+                                                    <rect key="frame" x="15" y="0.0" width="364" height="43.666666666666664"/>
                                                     <autoresizingMask key="autoresizingMask"/>
                                                     <fontDescription key="fontDescription" type="system" pointSize="17"/>
                                                     <nil key="textColor"/>
@@ -231,36 +222,30 @@
                                             <segue destination="LPf-H4-Q9r" kind="showDetail" id="8wX-2u-Auv"/>
                                         </connections>
                                     </tableViewCell>
-<<<<<<< HEAD
+                                    <tableViewCell clipsSubviews="YES" contentMode="scaleToFill" selectionStyle="default" accessoryType="disclosureIndicator" indentationWidth="10" textLabel="N5h-ik-6QN" style="IBUITableViewCellStyleDefault" id="XT5-F4-HCq">
+                                        <rect key="frame" x="0.0" y="588.5" width="414" height="44"/>
+                                        <autoresizingMask key="autoresizingMask"/>
+                                        <tableViewCellContentView key="contentView" opaque="NO" clipsSubviews="YES" multipleTouchEnabled="YES" contentMode="center" tableViewCell="XT5-F4-HCq" id="ZwM-Gw-hVU">
+                                            <rect key="frame" x="0.0" y="0.0" width="381" height="43.5"/>
+                                            <autoresizingMask key="autoresizingMask"/>
+                                            <subviews>
+                                                <label opaque="NO" multipleTouchEnabled="YES" contentMode="left" text="Debug Settings" textAlignment="natural" lineBreakMode="tailTruncation" baselineAdjustment="alignBaselines" adjustsFontSizeToFit="NO" id="N5h-ik-6QN">
+                                                    <rect key="frame" x="15" y="0.0" width="364" height="44"/>
+                                                    <autoresizingMask key="autoresizingMask"/>
+                                                    <fontDescription key="fontDescription" type="system" pointSize="17"/>
+                                                    <nil key="textColor"/>
+                                                    <nil key="highlightedColor"/>
+                                                </label>
+                                            </subviews>
+                                        </tableViewCellContentView>
+                                        <connections>
+                                            <segue destination="B4I-sX-WdA" kind="showDetail" id="5g0-mn-t3u"/>
+                                        </connections>
+                                    </tableViewCell>
                                 </cells>
                             </tableViewSection>
                             <tableViewSection id="1Ik-oI-P5q">
-                                <cells>
-                                    <tableViewCell clipsSubviews="YES" contentMode="scaleToFill" selectionStyle="default" accessoryType="disclosureIndicator" indentationWidth="10" textLabel="N5h-ik-6QN" style="IBUITableViewCellStyleDefault" id="XT5-F4-HCq">
-                                        <rect key="frame" x="0.0" y="643" width="375" height="44"/>
-=======
-                                    <tableViewCell clipsSubviews="YES" contentMode="scaleToFill" selectionStyle="default" accessoryType="disclosureIndicator" indentationWidth="10" textLabel="deV-yO-fxn" style="IBUITableViewCellStyleDefault" id="nq9-f9-TaS">
-                                        <rect key="frame" x="0.0" y="588.5" width="414" height="44"/>
->>>>>>> 450d2c21
-                                        <autoresizingMask key="autoresizingMask"/>
-                                        <tableViewCellContentView key="contentView" opaque="NO" clipsSubviews="YES" multipleTouchEnabled="YES" contentMode="center" tableViewCell="XT5-F4-HCq" id="ZwM-Gw-hVU">
-                                            <rect key="frame" x="0.0" y="0.0" width="342" height="43.5"/>
-                                            <autoresizingMask key="autoresizingMask"/>
-                                            <subviews>
-                                                <label opaque="NO" multipleTouchEnabled="YES" contentMode="left" text="Debug Settings" textAlignment="natural" lineBreakMode="tailTruncation" baselineAdjustment="alignBaselines" adjustsFontSizeToFit="NO" id="N5h-ik-6QN">
-                                                    <rect key="frame" x="15" y="0.0" width="325" height="43.5"/>
-                                                    <autoresizingMask key="autoresizingMask"/>
-                                                    <fontDescription key="fontDescription" type="system" pointSize="17"/>
-                                                    <nil key="textColor"/>
-                                                    <nil key="highlightedColor"/>
-                                                </label>
-                                            </subviews>
-                                        </tableViewCellContentView>
-                                        <connections>
-                                            <segue destination="B4I-sX-WdA" kind="showDetail" id="5g0-mn-t3u"/>
-                                        </connections>
-                                    </tableViewCell>
-                                </cells>
+                                <cells/>
                             </tableViewSection>
                         </sections>
                         <connections>
@@ -302,7 +287,7 @@
                         <viewControllerLayoutGuide type="bottom" id="QGI-7F-ji2"/>
                     </layoutGuides>
                     <view key="view" contentMode="scaleToFill" id="wqF-aY-agP">
-                        <rect key="frame" x="0.0" y="0.0" width="375" height="667"/>
+                        <rect key="frame" x="0.0" y="0.0" width="414" height="736"/>
                         <autoresizingMask key="autoresizingMask" widthSizable="YES" heightSizable="YES"/>
                         <color key="backgroundColor" white="1" alpha="1" colorSpace="calibratedWhite"/>
                     </view>
@@ -337,7 +322,7 @@
                         <viewControllerLayoutGuide type="bottom" id="Mw9-Xz-gea"/>
                     </layoutGuides>
                     <view key="view" contentMode="scaleToFill" id="FKk-Ue-4Ux">
-                        <rect key="frame" x="0.0" y="0.0" width="375" height="667"/>
+                        <rect key="frame" x="0.0" y="0.0" width="414" height="736"/>
                         <autoresizingMask key="autoresizingMask" widthSizable="YES" heightSizable="YES"/>
                         <color key="backgroundColor" white="1" alpha="1" colorSpace="calibratedWhite"/>
                     </view>
@@ -368,7 +353,7 @@
             <objects>
                 <viewController id="juL-4Y-K5g" customClass="AttributionsViewController" customModule="Reading_List" customModuleProvider="target" sceneMemberID="viewController">
                     <textView key="view" clipsSubviews="YES" multipleTouchEnabled="YES" contentMode="scaleToFill" usesAttributedText="YES" id="6iZ-6w-JVb">
-                        <rect key="frame" x="0.0" y="0.0" width="375" height="667"/>
+                        <rect key="frame" x="0.0" y="0.0" width="414" height="736"/>
                         <autoresizingMask key="autoresizingMask" flexibleMaxX="YES" flexibleMaxY="YES"/>
                         <color key="backgroundColor" white="1" alpha="1" colorSpace="calibratedWhite"/>
                         <attributedString key="attributedText">
@@ -650,14 +635,14 @@
                         <viewControllerLayoutGuide type="bottom" id="aOY-Ab-Ypm"/>
                     </layoutGuides>
                     <view key="view" contentMode="scaleToFill" id="GRM-ua-2vN">
-                        <rect key="frame" x="0.0" y="0.0" width="375" height="667"/>
+                        <rect key="frame" x="0.0" y="0.0" width="414" height="736"/>
                         <autoresizingMask key="autoresizingMask" widthSizable="YES" heightSizable="YES"/>
                         <color key="backgroundColor" white="1" alpha="1" colorSpace="calibratedWhite"/>
                     </view>
                 </viewController>
                 <placeholder placeholderIdentifier="IBFirstResponder" id="4aq-jx-7mo" userLabel="First Responder" sceneMemberID="firstResponder"/>
             </objects>
-            <point key="canvasLocation" x="-948" y="541"/>
+            <point key="canvasLocation" x="-1036" y="536"/>
         </scene>
         <!--Navigation Controller-->
         <scene sceneID="Gcq-jd-FBy">
@@ -684,7 +669,7 @@
                         <viewControllerLayoutGuide type="bottom" id="dP4-hm-3FP"/>
                     </layoutGuides>
                     <view key="view" contentMode="scaleToFill" id="hjk-Bd-Omu">
-                        <rect key="frame" x="0.0" y="0.0" width="375" height="667"/>
+                        <rect key="frame" x="0.0" y="0.0" width="414" height="736"/>
                         <autoresizingMask key="autoresizingMask" widthSizable="YES" heightSizable="YES"/>
                         <color key="backgroundColor" white="1" alpha="1" colorSpace="calibratedWhite"/>
                     </view>
